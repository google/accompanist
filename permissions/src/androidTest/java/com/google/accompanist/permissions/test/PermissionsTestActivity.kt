/*
 * Copyright 2021 The Android Open Source Project
 *
 * Licensed under the Apache License, Version 2.0 (the "License");
 * you may not use this file except in compliance with the License.
 * You may obtain a copy of the License at
 *
 *      https://www.apache.org/licenses/LICENSE-2.0
 *
 * Unless required by applicable law or agreed to in writing, software
 * distributed under the License is distributed on an "AS IS" BASIS,
 * WITHOUT WARRANTIES OR CONDITIONS OF ANY KIND, either express or implied.
 * See the License for the specific language governing permissions and
 * limitations under the License.
 */

package com.google.accompanist.permissions.test

import android.Manifest
import android.os.Bundle
import androidx.activity.ComponentActivity
import androidx.activity.compose.setContent
import androidx.compose.foundation.layout.Column
import androidx.compose.material.Button
import androidx.compose.material.Text
<<<<<<< HEAD
import androidx.compose.ui.Modifier
import androidx.compose.ui.unit.dp
=======
>>>>>>> e0601d9e
import com.google.accompanist.permissions.ExperimentalPermissionsApi
import com.google.accompanist.permissions.PermissionRequired
import com.google.accompanist.permissions.rememberPermissionState

@OptIn(ExperimentalPermissionsApi::class)
class PermissionsTestActivity : ComponentActivity() {

    var shouldShowRequestPermissionRationale: Map<String, Boolean> = emptyMap()

    override fun shouldShowRequestPermissionRationale(permission: String): Boolean {
        if (permission in shouldShowRequestPermissionRationale.keys) {
            return shouldShowRequestPermissionRationale[permission]!!
        }
        return super.shouldShowRequestPermissionRationale(permission)
    }

    /**
     * Code used in `MultipleAndSinglePermissionsTest`
     */
    override fun onCreate(savedInstanceState: Bundle?) {
        super.onCreate(savedInstanceState)
        setContent {
<<<<<<< HEAD
            val state = rememberPermissionState(Manifest.permission.CAMERA)
            Column {
                Text("PermissionsTestActivity")
                Spacer(Modifier.height(16.dp))
                when {
                    state.hasPermission -> {
                        Text("Granted")
                    }
                    state.shouldShowRationale || !state.permissionRequested -> {
                        Column {
                            if (state.permissionRequested) {
                                Text("ShowRationale")
                            } else {
                                Text("No permission")
                            }
                            Button(onClick = { state.launchPermissionRequest() }) {
                                Text("Request")
                            }
                        }
                    }
                    else -> {
                        Text("Denied")
                    }
=======
            Column {
                Text("PermissionsTestActivity")

                val state = rememberPermissionState(Manifest.permission.CAMERA)
                PermissionRequired(
                    permissionState = state,
                    permissionNotGrantedContent = {
                        Text("ShowRationale")
                        Button(onClick = { state.launchPermissionRequest() }) {
                            Text("Request")
                        }
                    },
                    permissionNotAvailableContent = {
                        Text("Denied")
                    }
                ) {
                    Text("Granted")
>>>>>>> e0601d9e
                }
            }
        }
    }
}<|MERGE_RESOLUTION|>--- conflicted
+++ resolved
@@ -23,11 +23,6 @@
 import androidx.compose.foundation.layout.Column
 import androidx.compose.material.Button
 import androidx.compose.material.Text
-<<<<<<< HEAD
-import androidx.compose.ui.Modifier
-import androidx.compose.ui.unit.dp
-=======
->>>>>>> e0601d9e
 import com.google.accompanist.permissions.ExperimentalPermissionsApi
 import com.google.accompanist.permissions.PermissionRequired
 import com.google.accompanist.permissions.rememberPermissionState
@@ -50,31 +45,6 @@
     override fun onCreate(savedInstanceState: Bundle?) {
         super.onCreate(savedInstanceState)
         setContent {
-<<<<<<< HEAD
-            val state = rememberPermissionState(Manifest.permission.CAMERA)
-            Column {
-                Text("PermissionsTestActivity")
-                Spacer(Modifier.height(16.dp))
-                when {
-                    state.hasPermission -> {
-                        Text("Granted")
-                    }
-                    state.shouldShowRationale || !state.permissionRequested -> {
-                        Column {
-                            if (state.permissionRequested) {
-                                Text("ShowRationale")
-                            } else {
-                                Text("No permission")
-                            }
-                            Button(onClick = { state.launchPermissionRequest() }) {
-                                Text("Request")
-                            }
-                        }
-                    }
-                    else -> {
-                        Text("Denied")
-                    }
-=======
             Column {
                 Text("PermissionsTestActivity")
 
@@ -82,7 +52,11 @@
                 PermissionRequired(
                     permissionState = state,
                     permissionNotGrantedContent = {
-                        Text("ShowRationale")
+                        if (state.permissionRequested) {
+                            Text("ShowRationale")
+                        } else {
+                            Text("No permission")
+                        }
                         Button(onClick = { state.launchPermissionRequest() }) {
                             Text("Request")
                         }
@@ -92,7 +66,6 @@
                     }
                 ) {
                     Text("Granted")
->>>>>>> e0601d9e
                 }
             }
         }
