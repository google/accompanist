/*
 * Copyright 2021 The Android Open Source Project
 *
 * Licensed under the Apache License, Version 2.0 (the "License");
 * you may not use this file except in compliance with the License.
 * You may obtain a copy of the License at
 *
 *      https://www.apache.org/licenses/LICENSE-2.0
 *
 * Unless required by applicable law or agreed to in writing, software
 * distributed under the License is distributed on an "AS IS" BASIS,
 * WITHOUT WARRANTIES OR CONDITIONS OF ANY KIND, either express or implied.
 * See the License for the specific language governing permissions and
 * limitations under the License.
 */

package com.google.accompanist.sample.permissions

import android.content.Intent
import android.net.Uri
import android.os.Bundle
import android.provider.Settings
import androidx.activity.ComponentActivity
import androidx.activity.compose.setContent
import androidx.compose.foundation.layout.Column
import androidx.compose.foundation.layout.Row
import androidx.compose.foundation.layout.Spacer
import androidx.compose.foundation.layout.height
import androidx.compose.foundation.layout.width
import androidx.compose.material.Button
import androidx.compose.material.Text
import androidx.compose.runtime.Composable
import androidx.compose.runtime.getValue
import androidx.compose.runtime.mutableStateOf
import androidx.compose.runtime.saveable.rememberSaveable
import androidx.compose.runtime.setValue
import androidx.compose.ui.Modifier
import androidx.compose.ui.unit.dp
import com.google.accompanist.permissions.ExperimentalPermissionsApi
import com.google.accompanist.permissions.PermissionRequired
import com.google.accompanist.permissions.rememberPermissionState
import com.google.accompanist.sample.AccompanistSampleTheme

class RequestPermissionSample : ComponentActivity() {
    override fun onCreate(savedInstanceState: Bundle?) {
        super.onCreate(savedInstanceState)

        setContent {
            AccompanistSampleTheme {
                Sample(
                    navigateToSettingsScreen = {
                        startActivity(
                            Intent(
                                Settings.ACTION_APPLICATION_DETAILS_SETTINGS,
                                Uri.fromParts("package", packageName, null)
                            )
                        )
                    }
                )
            }
        }
    }
}

@OptIn(ExperimentalPermissionsApi::class)
@Composable
<<<<<<< HEAD
private fun Sample(
    cameraPermissionState: PermissionState,
    navigateToSettingsScreen: () -> Unit
) {
    // Track if the user doesn't want to see the rationale any more.
    var doNotShowRationale by rememberSaveable { mutableStateOf(false) }

    when {
        // If the camera permission is granted, then show screen with the feature enabled
        cameraPermissionState.hasPermission -> {
            Text("Camera permission Granted")
        }
        // If the user denied the permission but a rationale should be shown, or the user sees
        // the permission for the first time, explain why the feature is needed by the app and allow
        // the user to be presented with the permission again or to not see the rationale any more.
        cameraPermissionState.shouldShowRationale || !cameraPermissionState.permissionRequested -> {
=======
private fun Sample(navigateToSettingsScreen: () -> Unit) {
    // Track if the user doesn't want to see the rationale any more.
    var doNotShowRationale by rememberSaveable { mutableStateOf(false) }

    val cameraPermissionState = rememberPermissionState(android.Manifest.permission.CAMERA)
    PermissionRequired(
        permissionState = cameraPermissionState,
        permissionNotGrantedContent = {
>>>>>>> e0601d9e
            if (doNotShowRationale) {
                Text("Feature not available")
            } else {
                Rationale(
                    onDoNotShowRationale = { doNotShowRationale = true },
                    onRequestPermission = { cameraPermissionState.launchPermissionRequest() }
                )
            }
        },
        permissionNotAvailableContent = {
            PermissionDenied(navigateToSettingsScreen)
        }
<<<<<<< HEAD
        // If the criteria above hasn't been met, the user denied the permission. Let's present
        // the user with a FAQ in case they want to know more and send them to the Settings screen
        // to enable it the future there if they want to.
        else -> {
            Column {
                Text(
                    "Camera permission denied. See this FAQ with information about why we " +
                        "need this permission. Please, grant us access on the Settings screen."
                )
                Spacer(modifier = Modifier.height(8.dp))
                Button(onClick = navigateToSettingsScreen) {
                    Text("Open Settings")
                }
            }
        }
    }
=======
    ) {
        Text("Camera permission Granted")
    }
}

@Composable
private fun Rationale(
    onDoNotShowRationale: () -> Unit,
    onRequestPermission: () -> Unit
) {
    Column {
        Text("The camera is important for this app. Please grant the permission.")
        Spacer(modifier = Modifier.height(8.dp))
        Row {
            Button(onClick = onRequestPermission) {
                Text("Request permission")
            }
            Spacer(Modifier.width(8.dp))
            Button(onClick = onDoNotShowRationale) {
                Text("Don't show rationale again")
            }
        }
    }
}

@Composable
private fun PermissionDenied(
    navigateToSettingsScreen: () -> Unit
) {
    Column {
        Text(
            "Camera permission denied. See this FAQ with information about why we " +
                "need this permission. Please, grant us access on the Settings screen."
        )
        Spacer(modifier = Modifier.height(8.dp))
        Button(onClick = navigateToSettingsScreen) {
            Text("Open Settings")
        }
    }
>>>>>>> e0601d9e
}<|MERGE_RESOLUTION|>--- conflicted
+++ resolved
@@ -64,24 +64,6 @@
 
 @OptIn(ExperimentalPermissionsApi::class)
 @Composable
-<<<<<<< HEAD
-private fun Sample(
-    cameraPermissionState: PermissionState,
-    navigateToSettingsScreen: () -> Unit
-) {
-    // Track if the user doesn't want to see the rationale any more.
-    var doNotShowRationale by rememberSaveable { mutableStateOf(false) }
-
-    when {
-        // If the camera permission is granted, then show screen with the feature enabled
-        cameraPermissionState.hasPermission -> {
-            Text("Camera permission Granted")
-        }
-        // If the user denied the permission but a rationale should be shown, or the user sees
-        // the permission for the first time, explain why the feature is needed by the app and allow
-        // the user to be presented with the permission again or to not see the rationale any more.
-        cameraPermissionState.shouldShowRationale || !cameraPermissionState.permissionRequested -> {
-=======
 private fun Sample(navigateToSettingsScreen: () -> Unit) {
     // Track if the user doesn't want to see the rationale any more.
     var doNotShowRationale by rememberSaveable { mutableStateOf(false) }
@@ -90,7 +72,6 @@
     PermissionRequired(
         permissionState = cameraPermissionState,
         permissionNotGrantedContent = {
->>>>>>> e0601d9e
             if (doNotShowRationale) {
                 Text("Feature not available")
             } else {
@@ -103,24 +84,6 @@
         permissionNotAvailableContent = {
             PermissionDenied(navigateToSettingsScreen)
         }
-<<<<<<< HEAD
-        // If the criteria above hasn't been met, the user denied the permission. Let's present
-        // the user with a FAQ in case they want to know more and send them to the Settings screen
-        // to enable it the future there if they want to.
-        else -> {
-            Column {
-                Text(
-                    "Camera permission denied. See this FAQ with information about why we " +
-                        "need this permission. Please, grant us access on the Settings screen."
-                )
-                Spacer(modifier = Modifier.height(8.dp))
-                Button(onClick = navigateToSettingsScreen) {
-                    Text("Open Settings")
-                }
-            }
-        }
-    }
-=======
     ) {
         Text("Camera permission Granted")
     }
@@ -160,5 +123,4 @@
             Text("Open Settings")
         }
     }
->>>>>>> e0601d9e
 }