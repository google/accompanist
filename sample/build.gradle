--- conflicted
+++ resolved
@@ -53,12 +53,9 @@
     implementation project(':insets-ui')
     implementation project(':pager')
     implementation project(':pager-indicators')
-<<<<<<< HEAD
     implementation project(':permissions')
     implementation project(':placeholder')
-=======
     implementation project(':placeholder-material')
->>>>>>> 47d1b19a
     implementation project(':flowlayout')
     implementation project(':systemuicontroller')
     implementation project(':swiperefresh')
