--- conflicted
+++ resolved
@@ -59,12 +59,10 @@
     implementation project(':picasso')
     implementation project(':coil')
 
-<<<<<<< HEAD
+    implementation Libs.Coil.gif
+
     // Temporary workaround (see above)
     kotlinCompilerPlugin Libs.AndroidX.Compose.compiler
-=======
-    implementation Libs.Coil.gif
->>>>>>> f373ae7f
 
     implementation Libs.AndroidX.Compose.runtime
     implementation Libs.AndroidX.Compose.material
