/*
 * Copyright 2020 The Android Open Source Project
 *
 * Licensed under the Apache License, Version 2.0 (the "License");
 * you may not use this file except in compliance with the License.
 * You may obtain a copy of the License at
 *
 *      https://www.apache.org/licenses/LICENSE-2.0
 *
 * Unless required by applicable law or agreed to in writing, software
 * distributed under the License is distributed on an "AS IS" BASIS,
 * WITHOUT WARRANTIES OR CONDITIONS OF ANY KIND, either express or implied.
 * See the License for the specific language governing permissions and
 * limitations under the License.
 */

@file:Suppress("NOTHING_TO_INLINE", "unused")

@file:JvmName("ComposeInsets")
@file:JvmMultifileClass

package dev.chrisbanes.accompanist.insets

import android.view.View
import androidx.compose.runtime.Composable
import androidx.compose.runtime.DisposableEffect
import androidx.compose.runtime.Providers
import androidx.compose.runtime.Stable
import androidx.compose.runtime.getValue
import androidx.compose.runtime.mutableStateOf
import androidx.compose.runtime.remember
import androidx.compose.runtime.setValue
import androidx.compose.runtime.staticAmbientOf
import androidx.compose.ui.platform.AmbientView
import androidx.core.view.ViewCompat
import androidx.core.view.WindowInsetsCompat
import androidx.core.view.WindowInsetsCompat.Type

/**
 * Main holder of our inset values.
 */
@Stable
class WindowInsets {
    /**
     * Inset values which match [WindowInsetsCompat.Type.systemBars]
     */
    val systemBars = Insets()

    /**
     * Inset values which match [WindowInsetsCompat.Type.systemGestures]
     */
    val systemGestures = Insets()

    /**
     * Inset values which match [WindowInsetsCompat.Type.navigationBars]
     */
    val navigationBars = Insets()

    /**
     * Inset values which match [WindowInsetsCompat.Type.statusBars]
     */
    val statusBars = Insets()

    /**
     * Inset values which match [WindowInsetsCompat.Type.ime]
     */
    val ime = Insets()
}

@Stable
class Insets {
    /**
     * The left dimension of these insets in pixels.
     */
    var left by mutableStateOf(0)
        internal set

    /**
     * The top dimension of these insets in pixels.
     */
    var top by mutableStateOf(0)
        internal set

    /**
     * The right dimension of these insets in pixels.
     */
    var right by mutableStateOf(0)
        internal set

    /**
     * The bottom dimension of these insets in pixels.
     */
    var bottom by mutableStateOf(0)
        internal set

    /**
     * Whether the insets are currently visible.
     */
    var isVisible by mutableStateOf(true)
        internal set
}

val AmbientWindowInsets = staticAmbientOf<WindowInsets> {
    error("AmbientInsets value not available. Are you using ProvideWindowInsets?")
}

/**
 * This class sets up the necessary listeners on the given [view] to be able to observe
 * [WindowInsetsCompat] instances dispatched by the system.
 *
 * This class is useful for when you prefer to handle the ownership of the [WindowInsets]
 * yourself. One example of this is if you find yourself using [ProvideWindowInsets] in fragments.
 *
 * It is convenient to use [ProvideWindowInsets] in fragments, but that can result in a
 * delay in the initial inset update, which results in a visual flicker.
 * See [this issue](https://github.com/chrisbanes/accompanist/issues/155) for more information.
 *
 * The alternative is for fragments to manage the [WindowInsets] themselves, like so:
 *
 * ```
 * override fun onCreateView(
 *     inflater: LayoutInflater,
 *     container: ViewGroup?,
 *     savedInstanceState: Bundle?
 * ): View = ComposeView(requireContext()).apply {
 *     layoutParams = LayoutParams(MATCH_PARENT, MATCH_PARENT)
 *
 *     // Create an ViewWindowInsetObserver using this view
 *     val observer = ViewWindowInsetObserver(this)
 *
 *     // Call start() to start listening now.
 *     // The WindowInsets instance is returned to us.
 *     val windowInsets = observer.start()
 *
 *     setContent {
 *         // Instead of calling ProvideWindowInsets, we use Providers to provide
 *         // the WindowInsets instance from above to AmbientWindowInsets
 *         Providers(AmbientWindowInsets provides windowInsets) {
 *             /* Content */
 *         }
 *     }
 * }
 * ```
 *
 * @param view The view to observe [WindowInsetsCompat]s from.
 */
<<<<<<< HEAD
@Composable
fun ProvideWindowInsets(
    consumeWindowInsets: Boolean = true,
    content: @Composable () -> Unit
) {
    val view = AmbientView.current
=======
class ViewWindowInsetObserver(private val view: View) {
    private val attachListener = object : View.OnAttachStateChangeListener {
        override fun onViewAttachedToWindow(v: View) = v.requestApplyInsets()
        override fun onViewDetachedFromWindow(v: View) = Unit
    }
>>>>>>> 8807fc84

    /**
     * Whether this [ViewWindowInsetObserver] is currently observing.
     */
    var isObserving = false
        private set

    /**
     * Start observing window insets from [view]. Make sure to call [stop] if required.
     *
     * @param consumeWindowInsets Whether to consume any [WindowInsetsCompat]s which are
     * dispatched to the host view. Defaults to `true`.
     */
    fun start(consumeWindowInsets: Boolean = true): WindowInsets {
        return WindowInsets().apply {
            observeInto(this, consumeWindowInsets)
        }
    }

    internal fun observeInto(windowInsets: WindowInsets, consumeWindowInsets: Boolean) {
        require(!isObserving) {
            "start() called, but this ViewWindowInsetObserver is already observing"
        }

        ViewCompat.setOnApplyWindowInsetsListener(view) { _, wic ->
            windowInsets.systemBars.updateFrom(wic, Type.systemBars())
            windowInsets.systemGestures.updateFrom(wic, Type.systemGestures())
            windowInsets.statusBars.updateFrom(wic, Type.statusBars())
            windowInsets.navigationBars.updateFrom(wic, Type.navigationBars())
            windowInsets.ime.updateFrom(wic, Type.ime())

            if (consumeWindowInsets) WindowInsetsCompat.CONSUMED else wic
        }

        // Add an OnAttachStateChangeListener to request an inset pass each time we're attached
        // to the window
        view.addOnAttachStateChangeListener(attachListener)

        if (view.isAttachedToWindow) {
            // If the view is already attached, we can request an inset pass now
            view.requestApplyInsets()
        }

        isObserving = true
    }

    /**
     * Removes any listeners from the [view] so that we no longer observe inset changes.
     *
     * This is only required to be called from hosts which have a shorter lifetime than the [view].
     * For example, if you're using [ViewWindowInsetObserver] from a `@Composable` function,
     * you should call [stop] from an `onDispose` block, like so:
     *
     * ```
     * DisposableEffect(view) {
     *     val observer = ViewWindowInsetObserver(view)
     *     // ...
     *     onDispose {
     *         observer.stop()
     *     }
     * }
     * ```
     *
     * Whereas if you're using this class from a fragment (or similar), it is not required to
     * call this function since it will live as least as longer as the view.
     */
    fun stop() {
        require(isObserving) {
            "stop() called, but this ViewWindowInsetObserver is not currently observing"
        }
        view.removeOnAttachStateChangeListener(attachListener)
        ViewCompat.setOnApplyWindowInsetsListener(view, null)
        isObserving = false
    }
}

/**
 * Applies any [WindowInsetsCompat] values to [AmbientWindowInsets], which are then available
 * within [content].
 *
 * If you're using this in fragments, you may wish to take a look at
 * [ViewWindowInsetObserver] for a more optimal solution.
 *
 * @param consumeWindowInsets Whether to consume any [WindowInsetsCompat]s which are dispatched to
 * the host view. Defaults to `true`.
 */
@Composable
fun ProvideWindowInsets(
    consumeWindowInsets: Boolean = true,
    content: @Composable () -> Unit
) {
    val view = ViewAmbient.current
    val windowInsets = remember { WindowInsets() }

    DisposableEffect(view) {
        val observer = ViewWindowInsetObserver(view)
        observer.observeInto(windowInsets, consumeWindowInsets)
        onDispose {
            observer.stop()
        }
    }

    Providers(AmbientWindowInsets provides windowInsets) {
        content()
    }
}

/**
 * Updates our mutable state backed [Insets] from an Android system insets.
 */
private fun Insets.updateFrom(windowInsets: WindowInsetsCompat, type: Int) {
    val insets = windowInsets.getInsets(type)
    left = insets.left
    top = insets.top
    right = insets.right
    bottom = insets.bottom

    isVisible = windowInsets.isVisible(type)
}

enum class HorizontalSide { Left, Right }
enum class VerticalSide { Top, Bottom }<|MERGE_RESOLUTION|>--- conflicted
+++ resolved
@@ -144,20 +144,11 @@
  *
  * @param view The view to observe [WindowInsetsCompat]s from.
  */
-<<<<<<< HEAD
-@Composable
-fun ProvideWindowInsets(
-    consumeWindowInsets: Boolean = true,
-    content: @Composable () -> Unit
-) {
-    val view = AmbientView.current
-=======
 class ViewWindowInsetObserver(private val view: View) {
     private val attachListener = object : View.OnAttachStateChangeListener {
         override fun onViewAttachedToWindow(v: View) = v.requestApplyInsets()
         override fun onViewDetachedFromWindow(v: View) = Unit
     }
->>>>>>> 8807fc84
 
     /**
      * Whether this [ViewWindowInsetObserver] is currently observing.
@@ -249,7 +240,7 @@
     consumeWindowInsets: Boolean = true,
     content: @Composable () -> Unit
 ) {
-    val view = ViewAmbient.current
+    val view = AmbientView.current
     val windowInsets = remember { WindowInsets() }
 
     DisposableEffect(view) {
