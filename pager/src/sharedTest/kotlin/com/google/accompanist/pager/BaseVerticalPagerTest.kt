/*
 * Copyright 2021 The Android Open Source Project
 *
 * Licensed under the Apache License, Version 2.0 (the "License");
 * you may not use this file except in compliance with the License.
 * You may obtain a copy of the License at
 *
 *      https://www.apache.org/licenses/LICENSE-2.0
 *
 * Unless required by applicable law or agreed to in writing, software
 * distributed under the License is distributed on an "AS IS" BASIS,
 * WITHOUT WARRANTIES OR CONDITIONS OF ANY KIND, either express or implied.
 * See the License for the specific language governing permissions and
 * limitations under the License.
 */

package com.google.accompanist.pager

import androidx.compose.foundation.background
import androidx.compose.foundation.layout.Box
import androidx.compose.foundation.layout.PaddingValues
import androidx.compose.foundation.layout.fillMaxSize
import androidx.compose.foundation.text.BasicText
import androidx.compose.runtime.Composable
import androidx.compose.runtime.CompositionLocalProvider
import androidx.compose.runtime.rememberCoroutineScope
import androidx.compose.ui.Alignment
import androidx.compose.ui.Modifier
import androidx.compose.ui.platform.LocalLayoutDirection
import androidx.compose.ui.platform.testTag
import androidx.compose.ui.test.SemanticsNodeInteraction
import androidx.compose.ui.test.assertHeightIsAtLeast
import androidx.compose.ui.test.assertLeftPositionInRootIsEqualTo
import androidx.compose.ui.test.assertTopPositionInRootIsEqualTo
import androidx.compose.ui.test.assertWidthIsEqualTo
import androidx.compose.ui.test.getUnclippedBoundsInRoot
import androidx.compose.ui.test.onRoot
import androidx.compose.ui.unit.Dp
import androidx.compose.ui.unit.LayoutDirection
import androidx.compose.ui.unit.dp
import androidx.compose.ui.unit.height
import androidx.compose.ui.unit.width

/**
 * Contains the [VerticalPager] tests. This class is extended
 * in both the `androidTest` and `test` source sets for setup of the relevant
 * test runner.
 */
@OptIn(ExperimentalPagerApi::class) // Pager is currently experimental
abstract class BaseVerticalPagerTest(
    private val contentPadding: PaddingValues,
    // We don't use the Dp type due to https://youtrack.jetbrains.com/issue/KT-35523
    private val itemSpacingDp: Int,
    private val reverseLayout: Boolean,
) : PagerTest() {

    override fun SemanticsNodeInteraction.swipeAcrossCenter(
        distancePercentage: Float,
        velocityPerSec: Dp,
    ): SemanticsNodeInteraction = swipeAcrossCenterWithVelocity(
        distancePercentageY = if (reverseLayout) -distancePercentage else distancePercentage,
        velocityPerSec = velocityPerSec,
    )

    override fun SemanticsNodeInteraction.assertLaidOutItemPosition(
        page: Int,
        currentPage: Int,
        offset: Float,
    ): SemanticsNodeInteraction {
        val rootBounds = composeTestRule.onRoot().getUnclippedBoundsInRoot()
        val expectedItemHeight = rootBounds.height -
            contentPadding.calculateTopPadding() -
            contentPadding.calculateBottomPadding()
        val expectedItemWidth = rootBounds.width

        val expectedLeft = (rootBounds.width - expectedItemWidth) / 2
        val expectedFirstItemTop = when (reverseLayout) {
            true -> (rootBounds.height - contentPadding.calculateBottomPadding() - expectedItemHeight) + (expectedItemHeight * offset)
            false -> contentPadding.calculateTopPadding() - (expectedItemHeight * offset)
        }

        return assertWidthIsEqualTo(expectedItemWidth)
            .assertHeightIsAtLeast(expectedItemHeight)
            .assertLeftPositionInRootIsEqualTo(expectedLeft)
            .run {
                val pageDelta = ((expectedItemHeight + itemSpacingDp.dp) * (page - currentPage))
                if (reverseLayout) {
                    assertTopPositionInRootIsEqualTo(expectedFirstItemTop - pageDelta)
                } else {
                    assertTopPositionInRootIsEqualTo(expectedFirstItemTop + pageDelta)
                }
            }
    }

    @Composable
    override fun AbstractPagerContent(
        count: () -> Int,
        pagerState: PagerState,
        observeStateInContent: Boolean,
        pageToItem: (Int) -> String,
        useKeys: Boolean,
<<<<<<< HEAD
=======
        userScrollEnabled: Boolean,
>>>>>>> f6190201
        onPageComposed: (Int) -> Unit
    ) {
        CompositionLocalProvider(LocalLayoutDirection provides LayoutDirection.Ltr) {
            applierScope = rememberCoroutineScope()

            Box {
                if (observeStateInContent) {
                    BasicText(text = "${pagerState.isScrollInProgress}")
                }

                VerticalPager(
                    count = count(),
                    state = pagerState,
                    itemSpacing = itemSpacingDp.dp,
                    reverseLayout = reverseLayout,
                    contentPadding = contentPadding,
                    modifier = Modifier.fillMaxSize(),
                    key = if (useKeys) {
                        { pageToItem(it) }
                    } else {
                        null
                    },
                    userScrollEnabled = userScrollEnabled,
                ) { page ->
                    onPageComposed(page)
                    val item = pageToItem(page)
                    Box(
                        modifier = Modifier
                            .fillMaxSize()
                            .background(randomColor())
                            .testTag(item)
                    ) {
                        BasicText(
                            text = item,
                            modifier = Modifier.align(Alignment.Center)
                        )
                    }
                }
            }
        }
    }
}<|MERGE_RESOLUTION|>--- conflicted
+++ resolved
@@ -99,10 +99,7 @@
         observeStateInContent: Boolean,
         pageToItem: (Int) -> String,
         useKeys: Boolean,
-<<<<<<< HEAD
-=======
         userScrollEnabled: Boolean,
->>>>>>> f6190201
         onPageComposed: (Int) -> Unit
     ) {
         CompositionLocalProvider(LocalLayoutDirection provides LayoutDirection.Ltr) {
