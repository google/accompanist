/*
 * Copyright 2021 The Android Open Source Project
 *
 * Licensed under the Apache License, Version 2.0 (the "License");
 * you may not use this file except in compliance with the License.
 * You may obtain a copy of the License at
 *
 *      https://www.apache.org/licenses/LICENSE-2.0
 *
 * Unless required by applicable law or agreed to in writing, software
 * distributed under the License is distributed on an "AS IS" BASIS,
 * WITHOUT WARRANTIES OR CONDITIONS OF ANY KIND, either express or implied.
 * See the License for the specific language governing permissions and
 * limitations under the License.
 */

@file:Suppress("MemberVisibilityCanBePrivate")

package com.google.accompanist.pager

import androidx.annotation.FloatRange
import androidx.annotation.IntRange
import androidx.compose.animation.core.AnimationSpec
import androidx.compose.animation.core.spring
import androidx.compose.foundation.MutatePriority
import androidx.compose.foundation.gestures.ScrollScope
import androidx.compose.foundation.gestures.ScrollableState
import androidx.compose.foundation.interaction.InteractionSource
import androidx.compose.foundation.lazy.LazyListItemInfo
import androidx.compose.foundation.lazy.LazyListState
import androidx.compose.runtime.Composable
import androidx.compose.runtime.Stable
import androidx.compose.runtime.derivedStateOf
import androidx.compose.runtime.getValue
import androidx.compose.runtime.mutableStateOf
import androidx.compose.runtime.saveable.Saver
import androidx.compose.runtime.saveable.listSaver
import androidx.compose.runtime.saveable.rememberSaveable
import androidx.compose.runtime.setValue
import io.github.aakira.napier.DebugAntilog
import io.github.aakira.napier.Napier
import kotlin.math.roundToInt

@Deprecated(
    "Replaced with rememberPagerState(initialPage) and count parameter on Pager composables",
    ReplaceWith("rememberPagerState(initialPage)"),
    level = DeprecationLevel.ERROR,
)
@Suppress("UNUSED_PARAMETER", "NOTHING_TO_INLINE")
@ExperimentalPagerApi
@Composable
inline fun rememberPagerState(
    @IntRange(from = 0) pageCount: Int,
    @IntRange(from = 0) initialPage: Int = 0,
    @FloatRange(from = 0.0, to = 1.0) initialPageOffset: Float = 0f,
    @IntRange(from = 1) initialOffscreenLimit: Int = 1,
    infiniteLoop: Boolean = false
): PagerState {
    return rememberPagerState(initialPage = initialPage)
}

/**
 * Creates a [PagerState] that is remembered across compositions.
 *
 * Changes to the provided values for [initialPage] will **not** result in the state being
 * recreated or changed in any way if it has already
 * been created.
 *
 * @param initialPage the initial value for [PagerState.currentPage]
 */
@ExperimentalPagerApi
@Composable
fun rememberPagerState(
    @IntRange(from = 0) initialPage: Int = 0,
): PagerState = rememberSaveable(saver = PagerState.Saver) {
    PagerState(
        currentPage = initialPage,
    )
}

/**
 * A state object that can be hoisted to control and observe scrolling for [HorizontalPager].
 *
 * In most cases, this will be created via [rememberPagerState].
 *
 * @param currentPage the initial value for [PagerState.currentPage]
 */
@ExperimentalPagerApi
@Stable
class PagerState(
    @IntRange(from = 0) currentPage: Int = 0,
) : ScrollableState {
    // Should this be public?
    internal val lazyListState = LazyListState(firstVisibleItemIndex = currentPage)

    private var _currentPage by mutableStateOf(currentPage)

    private val currentLayoutPageInfo: LazyListItemInfo?
        get() = lazyListState.layoutInfo.visibleItemsInfo.asSequence()
            .filter { it.offset <= 0 && it.offset + it.size > 0 }
            .lastOrNull()

    private val currentLayoutPageOffset: Float
        get() = currentLayoutPageInfo?.let { current ->
            // We coerce since itemSpacing can make the offset > 1f.
            // We don't want to count spacing in the offset so cap it to 1f
            (-current.offset / current.size.toFloat()).coerceIn(0f, 1f)
        } ?: 0f

    /**
     * [InteractionSource] that will be used to dispatch drag events when this
     * list is being dragged. If you want to know whether the fling (or animated scroll) is in
     * progress, use [isScrollInProgress].
     */
    val interactionSource: InteractionSource
        get() = lazyListState.interactionSource

    /**
     * The number of pages to display.
     */
    @get:IntRange(from = 0)
    val pageCount: Int by derivedStateOf {
        lazyListState.layoutInfo.totalItemsCount
    }

    /**
     * The index of the currently selected page. This may not be the page which is
     * currently displayed on screen.
     *
     * To update the scroll position, use [scrollToPage] or [animateScrollToPage].
     */
    @get:IntRange(from = 0)
    var currentPage: Int
        get() = _currentPage
        private set(value) {
            if (value != _currentPage) {
                _currentPage = value
                if (DebugLog) {
                    Napier.d(message = "Current page changed: $_currentPage")
                }
            }
        }

    /**
     * The current offset from the start of [currentPage], as a ratio of the page width.
     *
     * To update the scroll position, use [scrollToPage] or [animateScrollToPage].
     */
    val currentPageOffset: Float by derivedStateOf {
        currentLayoutPageInfo?.let {
            // The current page offset is the current layout page delta from `currentPage`
            // (which is only updated after a scroll/animation).
            // We calculate this by looking at the current layout page + it's offset,
            // then subtracting the 'current page'.
            it.index + currentLayoutPageOffset - _currentPage
        } ?: 0f
    }

    /**
     * The target page for any on-going animations.
     */
    private var animationTargetPage: Int? by mutableStateOf(null)

    internal var flingAnimationTarget: (() -> Int?)? by mutableStateOf(null)

    /**
     * The target page for any on-going animations or scrolls by the user.
     * Returns the current page if a scroll or animation is not currently in progress.
     */
    val targetPage: Int
<<<<<<< HEAD
        get() = animationTargetPage
            ?: flingAnimationTarget?.invoke()
            ?: when {
                // If a scroll isn't in progress, return the current page
                !isScrollInProgress -> currentPage
                // If we're offset towards the start, guess the previous page
                currentPageOffset < -0.5f -> (currentPage - 1).coerceAtLeast(0)
                // If we're offset towards the end, guess the next page
                currentPageOffset > 0.5f -> (currentPage + 1).coerceAtMost(pageCount - 1)
                // Else we guess the current page
                else -> currentPage
            }
=======
        get() = _animationTargetPage ?: when {
            // If a scroll isn't in progress, return the current page
            !isScrollInProgress -> currentPage
            // If the offset is 0f (or very close), return the current page
            currentPageOffset.absoluteValue < 0.001f -> currentPage
            // If we're offset towards the start, guess the previous page
            currentPageOffset < 0 -> (currentPage - 1).coerceAtLeast(0)
            // If we're offset towards the end, guess the next page
            else -> (currentPage + 1).coerceAtMost(lastPageIndex)
        }
>>>>>>> 89db790c

    @Deprecated(
        "Replaced with animateScrollToPage(page, pageOffset)",
        ReplaceWith("animateScrollToPage(page = page, pageOffset = pageOffset)")
    )
    @Suppress("UNUSED_PARAMETER")
    suspend fun animateScrollToPage(
        @IntRange(from = 0) page: Int,
        @FloatRange(from = 0.0, to = 1.0) pageOffset: Float = 0f,
        animationSpec: AnimationSpec<Float> = spring(),
        initialVelocity: Float = 0f,
        skipPages: Boolean = true,
    ) {
        animateScrollToPage(page = page, pageOffset = pageOffset)
    }

    /**
     * Animate (smooth scroll) to the given page to the middle of the viewport.
     *
     * Cancels the currently running scroll, if any, and suspends until the cancellation is
     * complete.
     *
     * @param page the page to animate to. Must be between 0 and [pageCount] (inclusive).
     * @param pageOffset the percentage of the page width to offset, from the start of [page].
     * Must be in the range 0f..1f.
     */
    suspend fun animateScrollToPage(
        @IntRange(from = 0) page: Int,
        @FloatRange(from = 0.0, to = 1.0) pageOffset: Float = 0f,
    ) {
        requireCurrentPage(page, "page")
        requireCurrentPageOffset(pageOffset, "pageOffset")
        try {
            animationTargetPage = page

            if (pageOffset <= 0.005f) {
                // If the offset is (close to) zero, just call animateScrollToItem and we're done
                lazyListState.animateScrollToItem(index = page)
            } else {
                // Else we need to figure out what the offset is in pixels...

                var target = lazyListState.layoutInfo.visibleItemsInfo
                    .firstOrNull { it.index == page }

                if (target != null) {
                    // If we have access to the target page layout, we can calculate the pixel
                    // offset from the size
                    lazyListState.animateScrollToItem(
                        index = page,
                        scrollOffset = (target.size * pageOffset).roundToInt()
                    )
                } else {
                    // If we don't, we use the current page size as a guide
                    val currentSize = currentLayoutPageInfo!!.size
                    lazyListState.animateScrollToItem(
                        index = page,
                        scrollOffset = (currentSize * pageOffset).roundToInt()
                    )

                    // The target should be visible now
                    target = lazyListState.layoutInfo.visibleItemsInfo.first { it.index == page }

                    if (target.size != currentSize) {
                        // If the size we used for calculating the offset differs from the actual
                        // target page size, we need to scroll again. This doesn't look great,
                        // but there's not much else we can do.
                        lazyListState.animateScrollToItem(
                            index = page,
                            scrollOffset = (target.size * pageOffset).roundToInt()
                        )
                    }
                }
            }
        } finally {
            // We need to manually call this, as the `animateScrollToItem` call above will happen
            // in 1 frame, which is usually too fast for the LaunchedEffect in Pager to detect
            // the change. This is especially true when running unit tests.
            onScrollFinished()
        }
    }

    /**
     * Instantly brings the item at [page] to the middle of the viewport.
     *
     * Cancels the currently running scroll, if any, and suspends until the cancellation is
     * complete.
     *
     * @param page the page to snap to. Must be between 0 and [pageCount] (inclusive).
     */
    suspend fun scrollToPage(
        @IntRange(from = 0) page: Int,
        @FloatRange(from = 0.0, to = 1.0) pageOffset: Float = 0f,
    ) {
        requireCurrentPage(page, "page")
        requireCurrentPageOffset(pageOffset, "pageOffset")
        try {
            animationTargetPage = page

            // First scroll to the given page. It will now be laid out at offset 0
            lazyListState.scrollToItem(index = page)

            // If we have a start spacing, we need to offset (scroll) by that too
            if (pageOffset > 0.0001f) {
                scroll {
                    currentLayoutPageInfo?.let {
                        scrollBy(it.size * pageOffset)
                    }
                }
            }
        } finally {
            // We need to manually call this, as the `scroll` call above will happen in 1 frame,
            // which is usually too fast for the LaunchedEffect in Pager to detect the change.
            // This is especially true when running unit tests.
            onScrollFinished()
        }
    }

    internal fun onScrollFinished() {
        // Then update the current page to our layout page
        currentPage = currentLayoutPageInfo?.index ?: 0
        // Clear the animation target page
        animationTargetPage = null
    }

    override suspend fun scroll(
        scrollPriority: MutatePriority,
        block: suspend ScrollScope.() -> Unit
    ) = lazyListState.scroll(scrollPriority, block)

    override fun dispatchRawDelta(delta: Float): Float {
        return lazyListState.dispatchRawDelta(delta)
    }

    override val isScrollInProgress: Boolean
        get() = lazyListState.isScrollInProgress

    override fun toString(): String = "PagerState(" +
        "pageCount=$pageCount, " +
        "currentPage=$currentPage, " +
        "currentPageOffset=$currentPageOffset" +
        ")"

    private fun requireCurrentPage(value: Int, name: String) {
        if (pageCount == 0) {
            require(value == 0) { "$name must be 0 when pageCount is 0" }
        } else {
            require(value in 0 until pageCount) {
                "$name[$value] must be >= 0 and < pageCount"
            }
        }
    }

    private fun requireCurrentPageOffset(value: Float, name: String) {
        if (pageCount == 0) {
            require(value == 0f) { "$name must be 0f when pageCount is 0" }
        } else {
            require(value in 0f..1f) { "$name must be >= 0 and <= 1" }
        }
    }

    companion object {
        /**
         * The default [Saver] implementation for [PagerState].
         */
        val Saver: Saver<PagerState, *> = listSaver(
            save = {
                listOf<Any>(
                    it.currentPage,
                )
            },
            restore = {
                PagerState(
                    currentPage = it[0] as Int,
                )
            }
        )

        init {
            if (DebugLog) {
                Napier.base(DebugAntilog(defaultTag = "Pager"))
            }
        }
    }
}<|MERGE_RESOLUTION|>--- conflicted
+++ resolved
@@ -39,6 +39,7 @@
 import androidx.compose.runtime.setValue
 import io.github.aakira.napier.DebugAntilog
 import io.github.aakira.napier.Napier
+import kotlin.math.absoluteValue
 import kotlin.math.roundToInt
 
 @Deprecated(
@@ -168,31 +169,18 @@
      * Returns the current page if a scroll or animation is not currently in progress.
      */
     val targetPage: Int
-<<<<<<< HEAD
         get() = animationTargetPage
             ?: flingAnimationTarget?.invoke()
             ?: when {
                 // If a scroll isn't in progress, return the current page
                 !isScrollInProgress -> currentPage
+                // If the offset is 0f (or very close), return the current page
+                currentPageOffset.absoluteValue < 0.001f -> currentPage
                 // If we're offset towards the start, guess the previous page
                 currentPageOffset < -0.5f -> (currentPage - 1).coerceAtLeast(0)
                 // If we're offset towards the end, guess the next page
-                currentPageOffset > 0.5f -> (currentPage + 1).coerceAtMost(pageCount - 1)
-                // Else we guess the current page
-                else -> currentPage
-            }
-=======
-        get() = _animationTargetPage ?: when {
-            // If a scroll isn't in progress, return the current page
-            !isScrollInProgress -> currentPage
-            // If the offset is 0f (or very close), return the current page
-            currentPageOffset.absoluteValue < 0.001f -> currentPage
-            // If we're offset towards the start, guess the previous page
-            currentPageOffset < 0 -> (currentPage - 1).coerceAtLeast(0)
-            // If we're offset towards the end, guess the next page
-            else -> (currentPage + 1).coerceAtMost(lastPageIndex)
-        }
->>>>>>> 89db790c
+                else -> (currentPage + 1).coerceAtMost(pageCount - 1)
+            }
 
     @Deprecated(
         "Replaced with animateScrollToPage(page, pageOffset)",
