--- conflicted
+++ resolved
@@ -122,22 +122,13 @@
     navController: NavHostController,
     graph: NavGraph,
     modifier: Modifier = Modifier,
-<<<<<<< HEAD
+    contentAlignment: Alignment = Alignment.Center,
     enterTransition: (AnimatedContentScope<NavBackStackEntry>.() -> EnterTransition)? =
         { fadeIn(animationSpec = tween(700)) },
     exitTransition: (AnimatedContentScope<NavBackStackEntry>.() -> ExitTransition)? =
         { fadeOut(animationSpec = tween(700)) },
     popEnterTransition: (AnimatedContentScope<NavBackStackEntry>.() -> EnterTransition)? = enterTransition,
     popExitTransition: (AnimatedContentScope<NavBackStackEntry>.() -> ExitTransition)? = exitTransition,
-=======
-    contentAlignment: Alignment = Alignment.Center,
-    enterTransition: ((initial: NavBackStackEntry, target: NavBackStackEntry) -> EnterTransition)? =
-        { _, _ -> fadeIn(animationSpec = tween(700)) },
-    exitTransition: ((initial: NavBackStackEntry, target: NavBackStackEntry) -> ExitTransition)? =
-        { _, _ -> fadeOut(animationSpec = tween(700)) },
-    popEnterTransition: ((initial: NavBackStackEntry, target: NavBackStackEntry) -> EnterTransition)? = enterTransition,
-    popExitTransition: ((initial: NavBackStackEntry, target: NavBackStackEntry) -> ExitTransition)? = exitTransition,
->>>>>>> 62f693bd
 ) {
 
     enterTransitions[graph.route] = enterTransition
@@ -226,23 +217,18 @@
                 ]?.invoke(this) as ExitTransition
             }
         }
-<<<<<<< HEAD
 
         val transition = updateTransition(backStackEntry, label = "entry")
         transition.AnimatedContent(
-            modifier, transitionSpec = { finalEnter(this) with finalExit(this) }
-        ) { currentEntry ->
-=======
-        val transition = updateTransition(backStackEntry.id, label = "entry")
-        transition.AnimatedContent(
-            modifier, transitionSpec = { finalEnter with finalExit }, contentAlignment
-        ) {
+            modifier = modifier,
+            transitionSpec = { finalEnter(this) with finalExit(this) },
+            contentAlignment = contentAlignment,
+        ) { target ->
             val currentEntry = transitionsInProgress.lastOrNull { entry ->
-                it == entry.id
+                target.id == entry.id
             } ?: backStack.lastOrNull { entry ->
-                it == entry.id
-            }
->>>>>>> 62f693bd
+                target.id == entry.id
+            }
             // while in the scope of the composable, we provide the navBackStackEntry as the
             // ViewModelStoreOwner and LifecycleOwner
             currentEntry?.LocalOwnersProvider(saveableStateHolder) {
@@ -283,10 +269,7 @@
 @ExperimentalAnimationApi
 internal val popExitTransitions =
     mutableMapOf<String?,
-<<<<<<< HEAD
         (AnimatedContentScope<NavBackStackEntry>.() -> ExitTransition)?>()
-=======
-        ((initial: NavBackStackEntry, target: NavBackStackEntry) -> ExitTransition)?>()
 
 @Composable
 private fun MutableList<NavBackStackEntry>.PopulateVisibleList(
@@ -321,5 +304,4 @@
                 }
             )
         }
-    }
->>>>>>> 62f693bd
+    }