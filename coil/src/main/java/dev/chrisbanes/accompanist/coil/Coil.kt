/*
 * Copyright 2020 The Android Open Source Project
 *
 * Licensed under the Apache License, Version 2.0 (the "License");
 * you may not use this file except in compliance with the License.
 * You may obtain a copy of the License at
 *
 *      https://www.apache.org/licenses/LICENSE-2.0
 *
 * Unless required by applicable law or agreed to in writing, software
 * distributed under the License is distributed on an "AS IS" BASIS,
 * WITHOUT WARRANTIES OR CONDITIONS OF ANY KIND, either express or implied.
 * See the License for the specific language governing permissions and
 * limitations under the License.
 */

package dev.chrisbanes.accompanist.coil

import android.graphics.drawable.Drawable
import androidx.compose.Composable
import androidx.compose.getValue
import androidx.compose.onCommit
import androidx.compose.remember
import androidx.compose.setValue
import androidx.compose.stateFor
import androidx.core.graphics.drawable.toBitmap
import androidx.ui.core.Alignment
import androidx.ui.core.Constraints
import androidx.ui.core.ContentScale
import androidx.ui.core.ContextAmbient
import androidx.ui.core.Modifier
import androidx.ui.core.WithConstraints
import androidx.ui.core.hasBoundedHeight
import androidx.ui.core.hasBoundedWidth
import androidx.ui.core.hasFixedHeight
import androidx.ui.core.hasFixedWidth
import androidx.ui.foundation.Box
import androidx.ui.foundation.Image
import androidx.ui.graphics.ColorFilter
import androidx.ui.graphics.ImageAsset
import androidx.ui.graphics.asImageAsset
import androidx.ui.graphics.painter.ImagePainter
import androidx.ui.graphics.painter.Painter
import coil.Coil
import coil.decode.DataSource
import coil.request.GetRequest
import coil.request.GetRequestBuilder
import kotlinx.coroutines.CoroutineScope
import kotlinx.coroutines.Dispatchers
import kotlinx.coroutines.launch

private val Constraints.requestWidth
    get() = if (hasFixedWidth || hasBoundedWidth) maxWidth else minWidth

private val Constraints.requestHeight
    get() = if (hasFixedHeight || hasBoundedHeight) maxHeight else minHeight

<<<<<<< HEAD
=======
private const val defaultTransitionDuration = 1000

/**
 * Creates a composable that will attempt to load the given [data] using [Coil], and then
 * display the result in an [Image], using a crossfade when first loaded.
 *
 * The animation fades in the image's saturation, alpha and exposure. More information on the
 * pattern can be seen [here](https://material.io/archive/guidelines/patterns/loading-images.html).
 *
 * @param data The data to load. See [GetRequestBuilder.data] for the types allowed.
 * @param alignment Optional alignment parameter used to place the loaded [ImageAsset] in the
 * given bounds defined by the width and height.
 * @param contentScale Optional scale parameter used to determine the aspect ratio scaling to be
 * used if the bounds are a different size from the intrinsic size of the loaded [ImageAsset].
 * @param crossfadeDuration The duration of the crossfade animation in milliseconds.
 * @param loading Content to be displayed when the request is in progress.
 * @param modifier Modifier used to adjust the layout algorithm or draw decoration content (ex.
 * background)
 */
@Composable
fun CoilImageWithCrossfade(
    data: Any,
    alignment: Alignment = Alignment.Center,
    contentScale: ContentScale = ContentScale.Fit,
    crossfadeDuration: Int = defaultTransitionDuration,
    loading: @Composable (() -> Unit)? = null,
    modifier: Modifier = Modifier
) {
    CoilImageWithCrossfade(
        request = GetRequest.Builder(ContextAmbient.current).data(data).build(),
        alignment = alignment,
        contentScale = contentScale,
        crossfadeDuration = crossfadeDuration,
        loading = loading,
        modifier = modifier
    )
}

/**
 * Creates a composable that will attempt to load the given [request] using [Coil], and then
 * display the result in an [Image], using a crossfade animation when first loaded.
 *
 * The animation fades in the image's saturation, alpha and exposure. More information on the
 * pattern can be seen [here](https://material.io/archive/guidelines/patterns/loading-images.html).
 *
 * @param request The request to execute. If the request does not have a [GetRequest.sizeResolver]
 * set, one will be set on the request using the layout constraints.
 * @param alignment Optional alignment parameter used to place the loaded [ImageAsset] in the
 * given bounds defined by the width and height.
 * @param contentScale Optional scale parameter used to determine the aspect ratio scaling to be
 * used if the bounds are a different size from the intrinsic size of the loaded [ImageAsset].
 * @param crossfadeDuration The duration of the crossfade animation in milliseconds.
 * @param loading Content to be displayed when the request is in progress.
 * @param modifier Modifier used to adjust the layout algorithm or draw decoration content (ex.
 * background)
 */
@Composable
fun CoilImageWithCrossfade(
    request: GetRequest,
    alignment: Alignment = Alignment.Center,
    contentScale: ContentScale = ContentScale.Fit,
    crossfadeDuration: Int = defaultTransitionDuration,
    loading: @Composable (() -> Unit)? = null,
    modifier: Modifier = Modifier
) {
    WithConstraints(modifier) {
        // We key off the data, for the same reasons as executeAsComposable() below
        var imgLoadState by stateFor(request.data) { ImageLoadState.Empty }

        val transitionDef = remember(crossfadeDuration) {
            transitionDefinition {
                state(ImageLoadState.Empty) {
                    this[alpha] = 0f
                    this[brightness] = 0.8f
                    this[saturation] = 0f
                }
                state(ImageLoadState.Loaded) {
                    this[alpha] = 1f
                    this[brightness] = 1f
                    this[saturation] = 1f
                }

                transition {
                    alpha using tween {
                        duration = crossfadeDuration / 2
                    }
                    brightness using tween {
                        duration = (crossfadeDuration * 0.75f).roundToInt()
                    }
                    saturation using tween {
                        duration = crossfadeDuration
                    }
                }
            }
        }

        // Execute the request using executeAsComposable(), which guards the actual execution
        // so that the request is only run if the request changes.

        val requestWidth = constraints.requestWidth.value
        val requestHeight = constraints.requestHeight.value

        val result = when {
            request.sizeResolver != null -> {
                // If the request has a sizeResolver set, we just execute the request as-is
                request.executeAsComposable()
            }
            requestWidth > 0 && requestHeight > 0 -> {
                // If we have a non-zero size we can modify the request to include the size
                request.newBuilder()
                    .size(requestWidth, requestHeight)
                    .build()
                    .executeAsComposable()
            }
            else -> {
                // Otherwise we have a zero size, so no point executing a request
                null
            }
        }

        if (result != null && imgLoadState == ImageLoadState.Empty) {
            imgLoadState = ImageLoadState.Loaded
        }

        if (result == null) {
            Box(modifier) {
                if (loading != null) loading()
            }
        } else {
            val image = result.image

            Transition(
                definition = transitionDef,
                toState = imgLoadState
            ) { transitionState ->
                if (image != null) {
                    // Create and update the ImageLoadingColorMatrix from the transition state
                    val matrix = remember(image) { ImageLoadingColorMatrix() }
                    matrix.saturationFraction = transitionState[saturation]
                    matrix.alphaFraction = transitionState[alpha]
                    matrix.brightnessFraction = transitionState[brightness]

                    Image(
                        painter = ColorMatrixImagePainter(image, colorMatrix = matrix),
                        contentScale = contentScale,
                        alignment = alignment,
                        modifier = modifier
                    )
                }
            }
        }
    }
}

>>>>>>> 38f2e0be
/**
 * Creates a composable that will attempt to load the given [data] using [Coil], and then
 * display the result in an [Image].
 *
 * @param data The data to load. See [GetRequestBuilder.data] for the types allowed.
 * @param alignment Optional alignment parameter used to place the loaded [ImageAsset] in the
 * given bounds defined by the width and height.
 * @param contentScale Optional scale parameter used to determine the aspect ratio scaling to be
 * used if the bounds are a different size from the intrinsic size of the loaded [ImageAsset].
<<<<<<< HEAD
 * @param colorFilter Optional colorFilter to apply for the [Painter] when it is rendered onscreen.
 * @param getSuccessPainter Optional builder for the [Painter] to be used to draw the successful
 * loading result. Passing in `null` will result in falling back to the default [Painter].
 * @param getFailurePainter Optional builder for the [Painter] to be used to draw the failure
 * loading result. Passing in `null` will result in falling back to the default [Painter].
=======
 * @param loading Content to be displayed when the request is in progress.
>>>>>>> 38f2e0be
 * @param modifier Modifier used to adjust the layout algorithm or draw decoration content (ex.
 * background)
 * @param onRequestCompleted Listener which will be called when the loading request has finished.
 */
@Composable
fun CoilImage(
    data: Any,
    alignment: Alignment = Alignment.Center,
    contentScale: ContentScale = ContentScale.Fit,
    colorFilter: ColorFilter? = null,
<<<<<<< HEAD
    getSuccessPainter: @Composable ((SuccessResult) -> Painter)? = null,
    getFailurePainter: @Composable ((ErrorResult) -> Painter?)? = null,
    modifier: Modifier = Modifier,
    onRequestCompleted: (RequestResult) -> Unit = emptySuccessLambda
=======
    loading: @Composable (() -> Unit)? = null,
    modifier: Modifier = Modifier
>>>>>>> 38f2e0be
) {
    CoilImage(
        request = GetRequest.Builder(ContextAmbient.current).data(data).build(),
        alignment = alignment,
        contentScale = contentScale,
        colorFilter = colorFilter,
<<<<<<< HEAD
        onRequestCompleted = onRequestCompleted,
        getSuccessPainter = getSuccessPainter,
        getFailurePainter = getFailurePainter,
=======
        loading = loading,
>>>>>>> 38f2e0be
        modifier = modifier
    )
}

/**
 * Creates a composable that will attempt to load the given [data] using [Coil], and then
 * display the result in an [Image].
 *
 * @param request The request to execute. If the request does not have a [GetRequest.sizeResolver]
 * set, one will be set on the request using the layout constraints.
 * @param alignment Optional alignment parameter used to place the loaded [ImageAsset] in the
 * given bounds defined by the width and height.
 * @param contentScale Optional scale parameter used to determine the aspect ratio scaling to be
 * used if the bounds are a different size from the intrinsic size of the loaded [ImageAsset].
<<<<<<< HEAD
 * @param colorFilter Optional colorFilter to apply for the [Painter] when it is rendered onscreen.
 * @param getSuccessPainter Optional builder for the [Painter] to be used to draw the successful
 * loading result. Passing in `null` will result in falling back to the default [Painter].
 * @param getFailurePainter Optional builder for the [Painter] to be used to draw the failure
 * loading result. Passing in `null` will result in falling back to the default [Painter].
=======
 * @param loading Content to be displayed when the request is in progress.
>>>>>>> 38f2e0be
 * @param modifier Modifier used to adjust the layout algorithm or draw decoration content (ex.
 * background)
 * @param onRequestCompleted Listener which will be called when the loading request has finished.
 */
@Composable
fun CoilImage(
    request: GetRequest,
    alignment: Alignment = Alignment.Center,
    contentScale: ContentScale = ContentScale.Fit,
    colorFilter: ColorFilter? = null,
<<<<<<< HEAD
    getSuccessPainter: @Composable ((SuccessResult) -> Painter)? = null,
    getFailurePainter: @Composable ((ErrorResult) -> Painter?)? = null,
    modifier: Modifier = Modifier,
    onRequestCompleted: (RequestResult) -> Unit = emptySuccessLambda
=======
    loading: @Composable (() -> Unit)? = null,
    modifier: Modifier = Modifier
>>>>>>> 38f2e0be
) {
    WithConstraints(modifier) {
        val requestWidth = constraints.requestWidth.value
        val requestHeight = constraints.requestHeight.value

        // Execute the request using executeAsComposable(), which guards the actual execution
        // so that the request is only run if the request changes.
        val result = when {
            request.sizeResolver != null -> {
                // If the request has a sizeResolver set, we just execute the request as-is
                request.executeAsComposable()
            }
            requestWidth > 0 && requestHeight > 0 -> {
                // If we have a non-zero size, we can modify the request to include the size
                request.newBuilder()
                    .size(requestWidth, requestHeight)
                    .build()
                    .executeAsComposable()
            }
            else -> {
                // Otherwise we have a zero size, so no point executing a request
                null
            }
        }

<<<<<<< HEAD
        onCommit(result) {
            if (result != null) {
                onRequestCompleted(result)
            }
        }

        val painter = when (result) {
            is SuccessResult -> {
                if (getSuccessPainter != null) {
                    getSuccessPainter(result)
                } else {
                    defaultSuccessPainterGetter(result)
                }
            }
            is ErrorResult -> {
                if (getFailurePainter != null) {
                    getFailurePainter(result)
                } else {
                    defaultFailurePainterGetter(result)
                }
            }
            else -> null
        }

        // TODO: if we have an error but no painter, we should probably
        // log something

        if (painter != null) {
            Image(
                painter = painter,
                contentScale = contentScale,
                alignment = alignment,
                colorFilter = colorFilter,
                modifier = modifier
            )
=======
        if (result == null) {
            Box(modifier) {
                if (loading != null) loading()
            }
        } else {
            val image = result.image

            if (image != null) {
                val painter = remember(result) { ImagePainter(image) }
                Image(
                    painter = painter,
                    contentScale = contentScale,
                    alignment = alignment,
                    colorFilter = colorFilter,
                    modifier = modifier
                )
            }
>>>>>>> 38f2e0be
        }
    }
}

/**
 * Represents the result of an image request.
 */
sealed class RequestResult {
    abstract val image: ImageAsset?
}

/**
 * Indicates that the request completed successfully.
 *
 * @param image The result image.
 * @param source The data source that the image was loaded from.
 */
data class SuccessResult(
    override val image: ImageAsset,
    val source: DataSource
) : RequestResult() {
    internal constructor(result: coil.request.SuccessResult) : this(
        image = result.drawable.toImageAsset(),
        source = result.source
    )
}

/**
 * Indicates that an error occurred while executing the request.
 *
 * @param image The error image.
 * @param throwable The error that failed the request.
 */
data class ErrorResult(
    override val image: ImageAsset?,
    val throwable: Throwable
) : RequestResult() {
    internal constructor(result: coil.request.ErrorResult) : this(
        image = result.drawable?.toImageAsset(),
        throwable = result.throwable
    )
}

/**
 * This will execute the [GetRequest] within a composable, ensuring that the request is only
 * execute once and storing the result, and cancelling requests as required.
 *
 * @return the result from the request execution, or `null` if the request has not finished yet.
 */
@Composable
fun GetRequest.executeAsComposable(): RequestResult? {
    // GetRequest does not support object equality (as of v0.10.1) so we can not key off the
    // request itself. For now we can just use the `data` parameter, but ideally this should use
    // `this` to track changes in size, transformations, etc too.
    // See https://github.com/coil-kt/coil/issues/405
    val key = data

    var result by stateFor<RequestResult?>(key) { null }

    // Launch and execute a new request when it changes
    onCommit(key) {
        val job = CoroutineScope(Dispatchers.Main).launch {
            // Start loading the image and await the result
            result = Coil.imageLoader(context).execute(this@executeAsComposable).let {
                // We map to our internal result entities
                when (it) {
                    is coil.request.SuccessResult -> SuccessResult(it)
                    is coil.request.ErrorResult -> ErrorResult(it)
                }
            }
        }

        // Cancel the request if the input to onCommit changes or
        // the Composition is removed from the composition tree.
        onDispose { job.cancel() }
    }

    return result
}

@Composable
internal fun defaultFailurePainterGetter(error: ErrorResult): Painter? {
    return error.image?.let { image ->
        remember(image) { ImagePainter(image) }
    }
}

@Composable
internal fun defaultSuccessPainterGetter(result: SuccessResult): Painter {
    return remember(result.image) { ImagePainter(result.image) }
}

internal val emptySuccessLambda: (RequestResult) -> Unit = {}

internal fun Drawable.toImageAsset(): ImageAsset {
    return toBitmap().asImageAsset()
}<|MERGE_RESOLUTION|>--- conflicted
+++ resolved
@@ -55,52 +55,53 @@
 private val Constraints.requestHeight
     get() = if (hasFixedHeight || hasBoundedHeight) maxHeight else minHeight
 
-<<<<<<< HEAD
-=======
-private const val defaultTransitionDuration = 1000
-
 /**
  * Creates a composable that will attempt to load the given [data] using [Coil], and then
- * display the result in an [Image], using a crossfade when first loaded.
- *
- * The animation fades in the image's saturation, alpha and exposure. More information on the
- * pattern can be seen [here](https://material.io/archive/guidelines/patterns/loading-images.html).
+ * display the result in an [Image].
  *
  * @param data The data to load. See [GetRequestBuilder.data] for the types allowed.
  * @param alignment Optional alignment parameter used to place the loaded [ImageAsset] in the
  * given bounds defined by the width and height.
  * @param contentScale Optional scale parameter used to determine the aspect ratio scaling to be
  * used if the bounds are a different size from the intrinsic size of the loaded [ImageAsset].
- * @param crossfadeDuration The duration of the crossfade animation in milliseconds.
+ * @param colorFilter Optional colorFilter to apply for the [Painter] when it is rendered onscreen.
+ * @param getSuccessPainter Optional builder for the [Painter] to be used to draw the successful
+ * loading result. Passing in `null` will result in falling back to the default [Painter].
+ * @param getFailurePainter Optional builder for the [Painter] to be used to draw the failure
+ * loading result. Passing in `null` will result in falling back to the default [Painter].
  * @param loading Content to be displayed when the request is in progress.
  * @param modifier Modifier used to adjust the layout algorithm or draw decoration content (ex.
  * background)
- */
-@Composable
-fun CoilImageWithCrossfade(
+ * @param onRequestCompleted Listener which will be called when the loading request has finished.
+ */
+@Composable
+fun CoilImage(
     data: Any,
     alignment: Alignment = Alignment.Center,
     contentScale: ContentScale = ContentScale.Fit,
-    crossfadeDuration: Int = defaultTransitionDuration,
+    colorFilter: ColorFilter? = null,
+    getSuccessPainter: @Composable ((SuccessResult) -> Painter)? = null,
+    getFailurePainter: @Composable ((ErrorResult) -> Painter?)? = null,
     loading: @Composable (() -> Unit)? = null,
-    modifier: Modifier = Modifier
+    modifier: Modifier = Modifier,
+    onRequestCompleted: (RequestResult) -> Unit = emptySuccessLambda
 ) {
-    CoilImageWithCrossfade(
+    CoilImage(
         request = GetRequest.Builder(ContextAmbient.current).data(data).build(),
         alignment = alignment,
         contentScale = contentScale,
-        crossfadeDuration = crossfadeDuration,
+        colorFilter = colorFilter,
+        onRequestCompleted = onRequestCompleted,
+        getSuccessPainter = getSuccessPainter,
+        getFailurePainter = getFailurePainter,
         loading = loading,
         modifier = modifier
     )
 }
 
 /**
- * Creates a composable that will attempt to load the given [request] using [Coil], and then
- * display the result in an [Image], using a crossfade animation when first loaded.
- *
- * The animation fades in the image's saturation, alpha and exposure. More information on the
- * pattern can be seen [here](https://material.io/archive/guidelines/patterns/loading-images.html).
+ * Creates a composable that will attempt to load the given [data] using [Coil], and then
+ * display the result in an [Image].
  *
  * @param request The request to execute. If the request does not have a [GetRequest.sizeResolver]
  * set, one will be set on the request using the layout constraints.
@@ -108,183 +109,12 @@
  * given bounds defined by the width and height.
  * @param contentScale Optional scale parameter used to determine the aspect ratio scaling to be
  * used if the bounds are a different size from the intrinsic size of the loaded [ImageAsset].
- * @param crossfadeDuration The duration of the crossfade animation in milliseconds.
- * @param loading Content to be displayed when the request is in progress.
- * @param modifier Modifier used to adjust the layout algorithm or draw decoration content (ex.
- * background)
- */
-@Composable
-fun CoilImageWithCrossfade(
-    request: GetRequest,
-    alignment: Alignment = Alignment.Center,
-    contentScale: ContentScale = ContentScale.Fit,
-    crossfadeDuration: Int = defaultTransitionDuration,
-    loading: @Composable (() -> Unit)? = null,
-    modifier: Modifier = Modifier
-) {
-    WithConstraints(modifier) {
-        // We key off the data, for the same reasons as executeAsComposable() below
-        var imgLoadState by stateFor(request.data) { ImageLoadState.Empty }
-
-        val transitionDef = remember(crossfadeDuration) {
-            transitionDefinition {
-                state(ImageLoadState.Empty) {
-                    this[alpha] = 0f
-                    this[brightness] = 0.8f
-                    this[saturation] = 0f
-                }
-                state(ImageLoadState.Loaded) {
-                    this[alpha] = 1f
-                    this[brightness] = 1f
-                    this[saturation] = 1f
-                }
-
-                transition {
-                    alpha using tween {
-                        duration = crossfadeDuration / 2
-                    }
-                    brightness using tween {
-                        duration = (crossfadeDuration * 0.75f).roundToInt()
-                    }
-                    saturation using tween {
-                        duration = crossfadeDuration
-                    }
-                }
-            }
-        }
-
-        // Execute the request using executeAsComposable(), which guards the actual execution
-        // so that the request is only run if the request changes.
-
-        val requestWidth = constraints.requestWidth.value
-        val requestHeight = constraints.requestHeight.value
-
-        val result = when {
-            request.sizeResolver != null -> {
-                // If the request has a sizeResolver set, we just execute the request as-is
-                request.executeAsComposable()
-            }
-            requestWidth > 0 && requestHeight > 0 -> {
-                // If we have a non-zero size we can modify the request to include the size
-                request.newBuilder()
-                    .size(requestWidth, requestHeight)
-                    .build()
-                    .executeAsComposable()
-            }
-            else -> {
-                // Otherwise we have a zero size, so no point executing a request
-                null
-            }
-        }
-
-        if (result != null && imgLoadState == ImageLoadState.Empty) {
-            imgLoadState = ImageLoadState.Loaded
-        }
-
-        if (result == null) {
-            Box(modifier) {
-                if (loading != null) loading()
-            }
-        } else {
-            val image = result.image
-
-            Transition(
-                definition = transitionDef,
-                toState = imgLoadState
-            ) { transitionState ->
-                if (image != null) {
-                    // Create and update the ImageLoadingColorMatrix from the transition state
-                    val matrix = remember(image) { ImageLoadingColorMatrix() }
-                    matrix.saturationFraction = transitionState[saturation]
-                    matrix.alphaFraction = transitionState[alpha]
-                    matrix.brightnessFraction = transitionState[brightness]
-
-                    Image(
-                        painter = ColorMatrixImagePainter(image, colorMatrix = matrix),
-                        contentScale = contentScale,
-                        alignment = alignment,
-                        modifier = modifier
-                    )
-                }
-            }
-        }
-    }
-}
-
->>>>>>> 38f2e0be
-/**
- * Creates a composable that will attempt to load the given [data] using [Coil], and then
- * display the result in an [Image].
- *
- * @param data The data to load. See [GetRequestBuilder.data] for the types allowed.
- * @param alignment Optional alignment parameter used to place the loaded [ImageAsset] in the
- * given bounds defined by the width and height.
- * @param contentScale Optional scale parameter used to determine the aspect ratio scaling to be
- * used if the bounds are a different size from the intrinsic size of the loaded [ImageAsset].
-<<<<<<< HEAD
  * @param colorFilter Optional colorFilter to apply for the [Painter] when it is rendered onscreen.
  * @param getSuccessPainter Optional builder for the [Painter] to be used to draw the successful
  * loading result. Passing in `null` will result in falling back to the default [Painter].
  * @param getFailurePainter Optional builder for the [Painter] to be used to draw the failure
  * loading result. Passing in `null` will result in falling back to the default [Painter].
-=======
  * @param loading Content to be displayed when the request is in progress.
->>>>>>> 38f2e0be
- * @param modifier Modifier used to adjust the layout algorithm or draw decoration content (ex.
- * background)
- * @param onRequestCompleted Listener which will be called when the loading request has finished.
- */
-@Composable
-fun CoilImage(
-    data: Any,
-    alignment: Alignment = Alignment.Center,
-    contentScale: ContentScale = ContentScale.Fit,
-    colorFilter: ColorFilter? = null,
-<<<<<<< HEAD
-    getSuccessPainter: @Composable ((SuccessResult) -> Painter)? = null,
-    getFailurePainter: @Composable ((ErrorResult) -> Painter?)? = null,
-    modifier: Modifier = Modifier,
-    onRequestCompleted: (RequestResult) -> Unit = emptySuccessLambda
-=======
-    loading: @Composable (() -> Unit)? = null,
-    modifier: Modifier = Modifier
->>>>>>> 38f2e0be
-) {
-    CoilImage(
-        request = GetRequest.Builder(ContextAmbient.current).data(data).build(),
-        alignment = alignment,
-        contentScale = contentScale,
-        colorFilter = colorFilter,
-<<<<<<< HEAD
-        onRequestCompleted = onRequestCompleted,
-        getSuccessPainter = getSuccessPainter,
-        getFailurePainter = getFailurePainter,
-=======
-        loading = loading,
->>>>>>> 38f2e0be
-        modifier = modifier
-    )
-}
-
-/**
- * Creates a composable that will attempt to load the given [data] using [Coil], and then
- * display the result in an [Image].
- *
- * @param request The request to execute. If the request does not have a [GetRequest.sizeResolver]
- * set, one will be set on the request using the layout constraints.
- * @param alignment Optional alignment parameter used to place the loaded [ImageAsset] in the
- * given bounds defined by the width and height.
- * @param contentScale Optional scale parameter used to determine the aspect ratio scaling to be
- * used if the bounds are a different size from the intrinsic size of the loaded [ImageAsset].
-<<<<<<< HEAD
- * @param colorFilter Optional colorFilter to apply for the [Painter] when it is rendered onscreen.
- * @param getSuccessPainter Optional builder for the [Painter] to be used to draw the successful
- * loading result. Passing in `null` will result in falling back to the default [Painter].
- * @param getFailurePainter Optional builder for the [Painter] to be used to draw the failure
- * loading result. Passing in `null` will result in falling back to the default [Painter].
-=======
- * @param loading Content to be displayed when the request is in progress.
->>>>>>> 38f2e0be
  * @param modifier Modifier used to adjust the layout algorithm or draw decoration content (ex.
  * background)
  * @param onRequestCompleted Listener which will be called when the loading request has finished.
@@ -295,15 +125,11 @@
     alignment: Alignment = Alignment.Center,
     contentScale: ContentScale = ContentScale.Fit,
     colorFilter: ColorFilter? = null,
-<<<<<<< HEAD
     getSuccessPainter: @Composable ((SuccessResult) -> Painter)? = null,
     getFailurePainter: @Composable ((ErrorResult) -> Painter?)? = null,
+    loading: @Composable (() -> Unit)? = null,
     modifier: Modifier = Modifier,
     onRequestCompleted: (RequestResult) -> Unit = emptySuccessLambda
-=======
-    loading: @Composable (() -> Unit)? = null,
-    modifier: Modifier = Modifier
->>>>>>> 38f2e0be
 ) {
     WithConstraints(modifier) {
         val requestWidth = constraints.requestWidth.value
@@ -329,7 +155,6 @@
             }
         }
 
-<<<<<<< HEAD
         onCommit(result) {
             if (result != null) {
                 onRequestCompleted(result)
@@ -354,10 +179,11 @@
             else -> null
         }
 
-        // TODO: if we have an error but no painter, we should probably
-        // log something
-
-        if (painter != null) {
+        if (result == null) {
+            Box(modifier) {
+                if (loading != null) loading()
+            }
+        } else if (painter != null) {
             Image(
                 painter = painter,
                 contentScale = contentScale,
@@ -365,25 +191,6 @@
                 colorFilter = colorFilter,
                 modifier = modifier
             )
-=======
-        if (result == null) {
-            Box(modifier) {
-                if (loading != null) loading()
-            }
-        } else {
-            val image = result.image
-
-            if (image != null) {
-                val painter = remember(result) { ImagePainter(image) }
-                Image(
-                    painter = painter,
-                    contentScale = contentScale,
-                    alignment = alignment,
-                    colorFilter = colorFilter,
-                    modifier = modifier
-                )
-            }
->>>>>>> 38f2e0be
         }
     }
 }
