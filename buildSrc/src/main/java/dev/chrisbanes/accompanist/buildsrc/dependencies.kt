--- conflicted
+++ resolved
@@ -62,13 +62,8 @@
         const val appcompat = "androidx.appcompat:appcompat:1.2.0"
 
         object Compose {
-<<<<<<< HEAD
             const val snapshot = "7154166"
             const val version = "1.0.0-SNAPSHOT"
-=======
-            const val snapshot = ""
-            const val version = "1.0.0-beta01"
->>>>>>> 27d647b2
 
             @JvmStatic
             val snapshotUrl: String
@@ -102,11 +97,7 @@
         const val coreAlpha = "androidx.core:core:1.5.0-beta01"
 
         object Activity {
-<<<<<<< HEAD
-            const val activityCompose = "androidx.activity:activity-compose:1.3.0-SNAPSHOT"
-=======
             const val activityCompose = "androidx.activity:activity-compose:1.3.0-alpha03"
->>>>>>> 27d647b2
         }
     }
 
