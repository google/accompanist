--- conflicted
+++ resolved
@@ -44,17 +44,26 @@
             ~/.gradle/caches/build-cache-*
           key: gradle-${{ hashFiles('checksum.txt') }}
 
-      - name: Build, lint and spotless
-        run: ./gradlew spotlessCheck assemble assembleAndroidTest lintDebug metalavaCheckCompatibility --scan
+      - name: Build
+        run: ./gradlew build --scan
+
+      - name: Upload test results
+        if: always()
+        uses: actions/upload-artifact@v2
+        with:
+          name: test-results-robolectric
+          path: |
+            "**/build/test-results"
+            "**/build/reports"
 
       - name: Clean secrets
         if: always()
         run: release/signing-cleanup.sh
 
-  androidTest:
+  android-test:
     runs-on: macOS-latest
     needs: build
-    timeout-minutes: 70
+    timeout-minutes: 40
     
     strategy:
       # Allow tests to continue on other devices if they fail on one device.
@@ -115,67 +124,16 @@
         if: always()
         uses: actions/upload-artifact@v2
         with:
-<<<<<<< HEAD
-          name: test-results-${{ matrix.api-level }}-${{ matrix.target }}
+          name: test-results-${{ matrix.api-level }}-${{ matrix.shard }}
           path: |
             "**/build/outputs/*/connected/*.xml"
             "**/build/reports"
-
-  test:
-    runs-on: ubuntu-latest
-    needs: build
-    timeout-minutes: 30
-
-    steps:
-      - uses: actions/checkout@v2
-
-      - name: Copy CI gradle.properties
-        run: mkdir -p ~/.gradle ; cp .github/ci-gradle.properties ~/.gradle/gradle.properties
-
-      - name: set up JDK
-        uses: actions/setup-java@v1
-        with:
-          java-version: 11
-
-      - name: Decrypt secrets
-        run: release/signing-setup.sh ${{ secrets.ENCRYPT_KEY }}
-
-      - name: Generate cache key
-        run: ./checksum.sh checksum.txt
-
-      - uses: actions/cache@v2
-        with:
-          path: |
-            ~/.gradle/caches/modules-*
-            ~/.gradle/caches/jars-*
-            ~/.gradle/caches/build-cache-*
-          key: gradle-${{ hashFiles('checksum.txt') }}
-
-      - name: Build tests
-        run: ./gradlew testDebug --scan
-
-      - name: Clean secrets
-        if: always()
-        run: release/signing-cleanup.sh
-
-      - name: Upload test results
-        if: always()
-        uses: actions/upload-artifact@v2
-        with:
-          name: test-results-robolectric
-          path: |
-            "**/build/test-results"
-            "**/build/reports"
-=======
-          name: test-results-${{ matrix.api-level }}-${{ matrix.shard }}
-          path: "**/build/outputs/*/connected/*.xml"
->>>>>>> 43f6d38d
 
   deploy:
     if: github.event_name == 'push' # only deploy for pushed commits (not PRs)
 
     runs-on: ubuntu-latest
-    needs: [build, test, androidTest]
+    needs: [build, android-test]
     timeout-minutes: 30
     env:
       TERM: dumb
