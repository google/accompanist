name: Build & test

on:
  push:
    branches:
      - main
      - snapshot
    paths-ignore:
      - '**.md'
  pull_request:
    paths-ignore:
      - '**.md'

jobs:
  build:
    # Skip build if head commit contains 'skip ci'
    if: "!contains(github.event.head_commit.message, 'skip ci')"

    runs-on: ubuntu-latest
    timeout-minutes: 30
    env:
      TERM: dumb

    steps:
      - uses: actions/checkout@v2

      - name: Copy CI gradle.properties
        run: mkdir -p ~/.gradle ; cp .github/ci-gradle.properties ~/.gradle/gradle.properties

      - name: set up JDK
        uses: actions/setup-java@v1
        with:
          java-version: 11

      - name: Decrypt secrets
        run: release/signing-setup.sh ${{ secrets.ENCRYPT_KEY }}

      - name: Generate cache key
        run: ./checksum.sh checksum.txt

      - uses: actions/cache@v2
        with:
          path: |
            ~/.gradle/caches/modules-*
            ~/.gradle/caches/jars-*
            ~/.gradle/caches/build-cache-*
          key: gradle-${{ hashFiles('checksum.txt') }}

      - name: Build, lint and spotless
        run: ./gradlew spotlessCheck assemble assembleAndroidTest lintDebug metalavaCheckCompatibility --scan

      - name: Clean secrets
        if: always()
        run: release/signing-cleanup.sh

  test:
    runs-on: macOS-latest
    needs: build
    timeout-minutes: 70
    
    strategy:
      # Allow tests to continue on other devices if they fail on one device.
      fail-fast: false
      matrix:
<<<<<<< HEAD
        api-level: [22, 26, 28]
        target: [default]
        # Using API 29 with a different target
        include:
          - api-level: 29
            target: google_apis
=======
        api-level: [ 22, 26, 28, 29, 30 ]
>>>>>>> 77e79022

    env:
      TERM: dumb

    steps:
      - uses: actions/checkout@v2
        with:
          # 0 == fetch all history, which is needed for affected module detection
          fetch-depth: '0'

      - name: Copy CI gradle.properties
        run: mkdir -p ~/.gradle ; cp .github/ci-gradle.properties ~/.gradle/gradle.properties

      - name: set up JDK
        uses: actions/setup-java@v1
        with:
          java-version: 11

      - name: Decrypt secrets
        run: release/signing-setup.sh ${{ secrets.ENCRYPT_KEY }}

      - name: Generate cache key
        run: ./checksum.sh checksum.txt

      - uses: actions/cache@v2
        with:
          path: |
            ~/.gradle/caches/modules-*
            ~/.gradle/caches/jars-*
            ~/.gradle/caches/build-cache-*
          key: gradle-${{ hashFiles('checksum.txt') }}

      # Determine what emulator image to use. We run all API 29+ emulators using
      # the google_apis image
      - name: Determine emulator target
        id: determine-target
        env:
          API_LEVEL: ${{ matrix.api-level }}
        run: |
          TARGET="default"
          if [ "$API_LEVEL" -ge "29" ]; then
            TARGET="google_apis"
          fi
          echo "::set-output name=TARGET::$TARGET"

      - name: Run tests
        uses: reactivecircus/android-emulator-runner@v2
        with:
          api-level: ${{ matrix.api-level }}
<<<<<<< HEAD
          target: ${{ matrix.target }}
=======
          target: ${{ steps.determine-target.outputs.TARGET }}
>>>>>>> 77e79022
          profile: Galaxy Nexus
          # We run all affected tests of the PR (or commit)
          script: ./scripts/run-device-tests.sh --log-file=logcat.txt --run-affected --affected-base-ref=$BASE_REF

      - name: Clean secrets
        if: always()
        run: release/signing-cleanup.sh

      - name: Upload logs
        if: always()
        uses: actions/upload-artifact@v2
        with:
<<<<<<< HEAD
          name: logs-${{ matrix.api-level }}-${{ matrix.target }}
=======
          name: logs-${{ matrix.api-level }}-${{ steps.determine-target.outputs.TARGET }}
>>>>>>> 77e79022
          path: logcat.txt

      - name: Upload test results
        if: always()
        uses: actions/upload-artifact@v2
        with:
<<<<<<< HEAD
          name: test-results-${{ matrix.api-level }}-${{ matrix.target }}
=======
          name: test-results-${{ matrix.api-level }}-${{ steps.determine-target.outputs.TARGET }}
>>>>>>> 77e79022
          path: |
            **/build/reports/*
            **/build/outputs/*/connected/*

  deploy:
    if: github.event_name == 'push' # only deploy for pushed commits (not PRs)

    runs-on: ubuntu-latest
    needs: [build, test]
    timeout-minutes: 30
    env:
      TERM: dumb

    steps:
      - uses: actions/checkout@v2

      - name: Copy CI gradle.properties
        run: mkdir -p ~/.gradle ; cp .github/ci-gradle.properties ~/.gradle/gradle.properties

      - name: set up JDK
        uses: actions/setup-java@v1
        with:
          java-version: 11

      - name: Decrypt secrets
        run: release/signing-setup.sh ${{ secrets.ENCRYPT_KEY }}

      - name: Generate cache key
        run: ./checksum.sh checksum.txt

      - uses: actions/cache@v2
        with:
          path: |
            ~/.gradle/caches/modules-*
            ~/.gradle/caches/jars-*
            ~/.gradle/caches/build-cache-*
          key: gradle-${{ hashFiles('checksum.txt') }}

      - name: Deploy to Sonatype
        run: ./gradlew publish --no-parallel
        env:
          ORG_GRADLE_PROJECT_mavenCentralUsername: ${{ secrets.SONATYPE_NEXUS_USERNAME }}
          ORG_GRADLE_PROJECT_mavenCentralPassword: ${{ secrets.SONATYPE_NEXUS_PASSWORD }}

      - name: Clean secrets
        if: always()
        run: release/signing-cleanup.sh<|MERGE_RESOLUTION|>--- conflicted
+++ resolved
@@ -62,16 +62,14 @@
       # Allow tests to continue on other devices if they fail on one device.
       fail-fast: false
       matrix:
-<<<<<<< HEAD
         api-level: [22, 26, 28]
         target: [default]
-        # Using API 29 with a different target
+        # Using API 29 and 30 with a different target
         include:
           - api-level: 29
             target: google_apis
-=======
-        api-level: [ 22, 26, 28, 29, 30 ]
->>>>>>> 77e79022
+          - api-level: 30
+            target: google_apis
 
     env:
       TERM: dumb
@@ -121,11 +119,7 @@
         uses: reactivecircus/android-emulator-runner@v2
         with:
           api-level: ${{ matrix.api-level }}
-<<<<<<< HEAD
-          target: ${{ matrix.target }}
-=======
           target: ${{ steps.determine-target.outputs.TARGET }}
->>>>>>> 77e79022
           profile: Galaxy Nexus
           # We run all affected tests of the PR (or commit)
           script: ./scripts/run-device-tests.sh --log-file=logcat.txt --run-affected --affected-base-ref=$BASE_REF
@@ -138,22 +132,14 @@
         if: always()
         uses: actions/upload-artifact@v2
         with:
-<<<<<<< HEAD
-          name: logs-${{ matrix.api-level }}-${{ matrix.target }}
-=======
-          name: logs-${{ matrix.api-level }}-${{ steps.determine-target.outputs.TARGET }}
->>>>>>> 77e79022
+          name: logs-${{ matrix.api-level }}-${{ matrix.target }}-${{ steps.determine-target.outputs.TARGET }}
           path: logcat.txt
 
       - name: Upload test results
         if: always()
         uses: actions/upload-artifact@v2
         with:
-<<<<<<< HEAD
-          name: test-results-${{ matrix.api-level }}-${{ matrix.target }}
-=======
-          name: test-results-${{ matrix.api-level }}-${{ steps.determine-target.outputs.TARGET }}
->>>>>>> 77e79022
+          name: test-results-${{ matrix.api-level }}-${{ matrix.target }}-${{ steps.determine-target.outputs.TARGET }}
           path: |
             **/build/reports/*
             **/build/outputs/*/connected/*
