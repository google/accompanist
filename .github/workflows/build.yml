--- conflicted
+++ resolved
@@ -53,8 +53,8 @@
         with:
           name: test-results-robolectric
           path: |
-            "**/build/test-results"
-            "**/build/reports"
+            **/build/test-results/*
+            **/build/reports/*
 
       - name: Clean secrets
         if: always()
@@ -63,26 +63,17 @@
   test:
     runs-on: macOS-latest
     needs: build
-<<<<<<< HEAD
-    timeout-minutes: 30
-    
-=======
-    timeout-minutes: 70
+    timeout-minutes: 50
 
->>>>>>> e1a42ffc
     strategy:
       # Allow tests to continue on other devices if they fail on one device.
       fail-fast: false
       matrix:
-<<<<<<< HEAD
-        api-level: [22, 26, 28, 29]
-=======
         api-level: [ 22, 26, 28, 29, 30 ]
         shard: [ 0, 1 ] # Need to update shard-count below if this changes
 
     env:
       TERM: dumb
->>>>>>> e1a42ffc
 
     steps:
       - uses: actions/checkout@v2
@@ -112,8 +103,6 @@
             ~/.gradle/caches/build-cache-*
           key: gradle-${{ hashFiles('checksum.txt') }}
 
-<<<<<<< HEAD
-=======
       # Determine what emulator image to use. We run all API 29+ emulators using
       # the google_apis image
       - name: Determine emulator target
@@ -127,20 +116,14 @@
           fi
           echo "::set-output name=TARGET::$TARGET"
 
->>>>>>> e1a42ffc
       - name: Run tests
         uses: reactivecircus/android-emulator-runner@v2
         with:
           api-level: ${{ matrix.api-level }}
           target: ${{ steps.determine-target.outputs.TARGET }}
           profile: Galaxy Nexus
-<<<<<<< HEAD
-          # We only run the tests which can't run on Robolectric (no need to shard)
-          script: ./scripts/run-device-tests.sh --only-build-tests --log-file=logcat.txt
-=======
           # We run all affected tests of the PR (or commit)
           script: ./scripts/run-device-tests.sh --log-file=logcat.txt --run-affected --affected-base-ref=$BASE_REF --shard-index=${{ matrix.shard }} --shard-count=2
->>>>>>> e1a42ffc
 
       - name: Clean secrets
         if: always()
@@ -150,28 +133,17 @@
         if: always()
         uses: actions/upload-artifact@v2
         with:
-<<<<<<< HEAD
-          name: logs-${{ matrix.api-level }}
-=======
           name: logs-${{ matrix.api-level }}-${{ steps.determine-target.outputs.TARGET }}-${{ matrix.shard }}
->>>>>>> e1a42ffc
           path: logcat.txt
 
       - name: Upload test results
         if: always()
         uses: actions/upload-artifact@v2
         with:
-<<<<<<< HEAD
-          name: test-results-${{ matrix.api-level }}
-          path: |
-            "**/build/outputs/*/connected/*.xml"
-            "**/build/reports"
-=======
           name: test-results-${{ matrix.api-level }}-${{ steps.determine-target.outputs.TARGET }}-${{ matrix.shard }}
           path: |
             **/build/reports/*
             **/build/outputs/*/connected/*
->>>>>>> e1a42ffc
 
   deploy:
     if: github.event_name == 'push' # only deploy for pushed commits (not PRs)
