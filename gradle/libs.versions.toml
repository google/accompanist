[versions]
<<<<<<< HEAD
compose = "1.4.0-alpha04"
composeCompiler = "1.4.0-alpha02"
=======

compose = "1.5.0-alpha01"
composeCompiler = "1.4.6"
>>>>>>> 83739619
composeMaterial3 = "1.0.1"
composesnapshot = "-" # a single character = no snapshot

dokka = "1.8.10"

# gradlePlugin and lint need to be updated together
gradlePlugin = "8.0.0"
lintMinCompose = "30.0.0"

ktlint = "0.45.2"
kotlin = "1.8.20"
coroutines = "1.6.4"
okhttp = "3.12.13"
coil = "1.3.2"

androidxtest = "1.4.0"
androidxnavigation = "2.6.0-alpha08"
androidxWindow = "1.0.0"

metalava = "0.3.2"
vanniktechPublish = "0.25.2"

[libraries]
compose-ui-ui = { module = "androidx.compose.ui:ui", version.ref = "compose" }
compose-ui-util = { module = "androidx.compose.ui:ui-util", version.ref = "compose" }
compose-ui-tooling = { module = "androidx.compose.ui:ui-tooling", version.ref = "compose" }
compose-ui-tooling-preview = { module = "androidx.compose.ui:ui-tooling-preview", version.ref = "compose" }
compose-ui-test-junit4 = { module = "androidx.compose.ui:ui-test-junit4", version.ref = "compose" }
compose-ui-test-manifest = { module = "androidx.compose.ui:ui-test-manifest", version.ref = "compose" }
compose-foundation-foundation = { module = "androidx.compose.foundation:foundation", version.ref = "compose" }
compose-foundation-layout = { module = "androidx.compose.foundation:foundation-layout", version.ref = "compose" }
compose-material-material = { module = "androidx.compose.material:material", version.ref = "compose" }
compose-material-iconsext = { module = "androidx.compose.material:material-icons-extended", version.ref = "compose" }
compose-material3-material3 = { module = "androidx.compose.material3:material3", version.ref = "composeMaterial3" }
compose-animation-animation = { module = "androidx.compose.animation:animation", version.ref = "compose" }

snapper = "dev.chrisbanes.snapper:snapper:0.2.2"

android-gradlePlugin = { module = "com.android.tools.build:gradle", version.ref = "gradlePlugin" }
gradleMavenPublishPlugin = { module = "com.vanniktech:gradle-maven-publish-plugin", version.ref = "vanniktechPublish" }
metalavaGradle = { module = "me.tylerbwong.gradle.metalava:plugin", version.ref = "metalava" }

glide = "com.github.bumptech.glide:glide:4.12.0"

kotlin-stdlib = { module = "org.jetbrains.kotlin:kotlin-stdlib", version.ref = "kotlin" }
kotlin-stdlibJdk8 = { module = "org.jetbrains.kotlin:kotlin-stdlib-jdk8", version.ref = "kotlin" }
kotlin-gradlePlugin = { module = "org.jetbrains.kotlin:kotlin-gradle-plugin", version.ref = "kotlin" }
kotlin-reflect = { module = "org.jetbrains.kotlin:kotlin-reflect", version.ref = "kotlin" }
kotlin-metadataJvm = "org.jetbrains.kotlinx:kotlinx-metadata-jvm:0.3.0"

kotlin-coroutines-android = { module = "org.jetbrains.kotlinx:kotlinx-coroutines-android", version.ref = "coroutines" }
kotlin-coroutines-test = { module = "org.jetbrains.kotlinx:kotlinx-coroutines-test", version.ref = "coroutines" }

dokka = { module = "org.jetbrains.dokka:dokka-gradle-plugin", version.ref = "dokka" }

okhttp-okhttp = { module = "com.squareup.okhttp3:okhttp", version.ref = "okhttp" }
okhttp-mockWebServer = { module = "com.squareup.okhttp3:mockwebserver", version.ref = "okhttp" }

coil-coil = { module = "io.coil-kt:coil", version.ref = "coil" }
coil-gif = { module = "io.coil-kt:coil-gif", version.ref = "coil" }
coil-compose = { module = "io.coil-kt:coil-compose", version.ref = "coil" }

androidx-appcompat = "androidx.appcompat:appcompat:1.4.2"
androidx-core = "androidx.core:core-ktx:1.8.0"
androidx-activity-compose = "androidx.activity:activity-compose:1.5.1"
androidx-fragment = "androidx.fragment:fragment-ktx:1.5.1"
androidx-dynamicanimation = "androidx.dynamicanimation:dynamicanimation-ktx:1.0.0-alpha03"
androidx-lifecycle-runtime = "androidx.lifecycle:lifecycle-runtime-ktx:2.6.1"
androidx-lifecycle-viewmodel-compose = "androidx.lifecycle:lifecycle-viewmodel-compose:2.6.1"
androidx-lifecycle-common = "androidx.lifecycle:lifecycle-common-java8:2.6.0"
androidx-window = { module = "androidx.window:window", version.ref = "androidxWindow" }
androidx-window-testing = { module = "androidx.window:window-testing", version.ref = "androidxWindow" }

androidx-navigation-compose = { module = "androidx.navigation:navigation-compose", version.ref = "androidxnavigation" }
androidx-navigation-testing = { module = "androidx.navigation:navigation-testing", version.ref = "androidxnavigation" }

mdc = "com.google.android.material:material:1.8.0"

napier = "io.github.aakira:napier:1.4.1"

androidx-test-core = "androidx.test:core-ktx:1.5.0-alpha02"
androidx-test-runner = "androidx.test:runner:1.5.0-alpha04"
androidx-test-rules = { module = "androidx.test:rules", version.ref = "androidxtest" }
androidx-test-orchestrator = "androidx.test:orchestrator:1.4.1"
androidx-test-uiAutomator = "androidx.test.uiautomator:uiautomator:2.2.0"

# alpha for robolectric x compose fix
androidx-test-espressoCore = "androidx.test.espresso:espresso-core:3.5.1"
androidx-test-espressoWeb = "androidx.test.espresso:espresso-web:3.5.1"

junit = "junit:junit:4.13.2"
truth = "com.google.truth:truth:1.1.2"
robolectric = "org.robolectric:robolectric:4.9"

affectedmoduledetector = "com.dropbox.affectedmoduledetector:affectedmoduledetector:0.1.2"

android-tools-build-gradle = { module = "com.android.tools.build:gradle", version.ref = "gradlePlugin" }
android-tools-lint-lint = { module = "com.android.tools.lint:lint", version.ref = "lintMinCompose" }
android-tools-lint-api = { module = "com.android.tools.lint:lint-api", version.ref = "lintMinCompose" }
android-tools-lint-tests = { module = "com.android.tools.lint:lint-tests", version.ref = "lintMinCompose" }

squareup-mockwebserver = "com.squareup.okhttp3:mockwebserver:4.9.3"

[plugins]
android-kotlin = { id = "org.jetbrains.kotlin.android", version.ref = "kotlin" }
android-library = { id = "com.android.library", version.ref = "gradlePlugin" }
jetbrains-dokka = { id = "org.jetbrains.dokka", version.ref = "dokka" }
gradle-metalava = { id = "me.tylerbwong.gradle.metalava", version.ref = "metalava" }
vanniktech-maven-publish = { id = "com.vanniktech.maven.publish", version.ref = "vanniktechPublish" }<|MERGE_RESOLUTION|>--- conflicted
+++ resolved
@@ -1,12 +1,6 @@
 [versions]
-<<<<<<< HEAD
-compose = "1.4.0-alpha04"
-composeCompiler = "1.4.0-alpha02"
-=======
-
 compose = "1.5.0-alpha01"
 composeCompiler = "1.4.6"
->>>>>>> 83739619
 composeMaterial3 = "1.0.1"
 composesnapshot = "-" # a single character = no snapshot
 
