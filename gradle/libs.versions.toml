--- conflicted
+++ resolved
@@ -1,14 +1,7 @@
 [versions]
-<<<<<<< HEAD
-compose = "1.2.0-SNAPSHOT"
-composeCompiler = "1.2.0"
-composesnapshot = "8843244" # a single character = no snapshot
-=======
-
 compose = "1.3.0-alpha03"
 composeCompiler = "1.3.0"
 composesnapshot = "-" # a single character = no snapshot
->>>>>>> 3e99592b
 
 # gradlePlugin and lint need to be updated together
 gradlePlugin = "7.3.0-beta05"
