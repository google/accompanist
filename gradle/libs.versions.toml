[versions]
<<<<<<< HEAD
compose = "1.3.0-alpha03"
composeCompiler = "1.3.0"
=======

compose = "1.4.0-alpha04"
composeCompiler = "1.4.0-alpha02"
composeMaterial3 = "1.0.1"
>>>>>>> afcba16c
composesnapshot = "-" # a single character = no snapshot

# gradlePlugin and lint need to be updated together
gradlePlugin = "7.3.1"
lintMinCompose = "30.0.0"

ktlint = "0.45.2"
kotlin = "1.7.21"
coroutines = "1.6.4"
okhttp = "3.12.13"
coil = "1.3.2"

androidxtest = "1.4.0"
androidxnavigation = "2.5.3"
androidxWindow = "1.0.0"

[libraries]
compose-ui-ui = { module = "androidx.compose.ui:ui", version.ref = "compose" }
compose-ui-util = { module = "androidx.compose.ui:ui-util", version.ref = "compose" }
compose-ui-tooling = { module = "androidx.compose.ui:ui-tooling", version.ref = "compose" }
compose-ui-tooling-preview = { module = "androidx.compose.ui:ui-tooling-preview", version.ref = "compose" }
compose-ui-test-junit4 = { module = "androidx.compose.ui:ui-test-junit4", version.ref = "compose" }
compose-ui-test-manifest = { module = "androidx.compose.ui:ui-test-manifest", version.ref = "compose" }
compose-foundation-foundation = { module = "androidx.compose.foundation:foundation", version.ref = "compose" }
compose-foundation-layout = { module = "androidx.compose.foundation:foundation-layout", version.ref = "compose" }
compose-material-material = { module = "androidx.compose.material:material", version.ref = "compose" }
compose-material-iconsext = { module = "androidx.compose.material:material-icons-extended", version.ref = "compose" }
compose-material3-material3 = { module = "androidx.compose.material3:material3", version.ref = "composeMaterial3" }
compose-animation-animation = { module = "androidx.compose.animation:animation", version.ref = "compose" }

snapper = "dev.chrisbanes.snapper:snapper:0.2.2"

android-gradlePlugin = { module = "com.android.tools.build:gradle", version.ref = "gradlePlugin" }
gradleMavenPublishPlugin = "com.vanniktech:gradle-maven-publish-plugin:0.17.0"
metalavaGradle = "me.tylerbwong.gradle:metalava-gradle:0.1.9"

glide = "com.github.bumptech.glide:glide:4.12.0"

kotlin-stdlib = { module = "org.jetbrains.kotlin:kotlin-stdlib", version.ref = "kotlin" }
kotlin-stdlibJdk8 = { module = "org.jetbrains.kotlin:kotlin-stdlib-jdk8", version.ref = "kotlin" }
kotlin-gradlePlugin = { module = "org.jetbrains.kotlin:kotlin-gradle-plugin", version.ref = "kotlin" }
kotlin-reflect = { module = "org.jetbrains.kotlin:kotlin-reflect", version.ref = "kotlin" }
kotlin-metadataJvm = "org.jetbrains.kotlinx:kotlinx-metadata-jvm:0.3.0"

kotlin-coroutines-android = { module = "org.jetbrains.kotlinx:kotlinx-coroutines-android", version.ref = "coroutines" }
kotlin-coroutines-test = { module = "org.jetbrains.kotlinx:kotlinx-coroutines-test", version.ref = "coroutines" }

dokka = "org.jetbrains.dokka:dokka-gradle-plugin:1.5.0"

okhttp-okhttp = { module = "com.squareup.okhttp3:okhttp", version.ref = "okhttp" }
okhttp-mockWebServer = { module = "com.squareup.okhttp3:mockwebserver", version.ref = "okhttp" }

coil-coil = { module = "io.coil-kt:coil", version.ref = "coil" }
coil-gif = { module = "io.coil-kt:coil-gif", version.ref = "coil" }
coil-compose = { module = "io.coil-kt:coil-compose", version.ref = "coil" }

androidx-appcompat = "androidx.appcompat:appcompat:1.4.2"
androidx-core = "androidx.core:core-ktx:1.8.0"
androidx-activity-compose = "androidx.activity:activity-compose:1.5.1"
androidx-fragment = "androidx.fragment:fragment-ktx:1.5.1"
androidx-dynamicanimation = "androidx.dynamicanimation:dynamicanimation-ktx:1.0.0-alpha03"
androidx-lifecycle-runtime = "androidx.lifecycle:lifecycle-runtime-ktx:2.5.1"
androidx-lifecycle-viewmodel-compose = "androidx.lifecycle:lifecycle-viewmodel-compose:2.5.1"
androidx-window = { module = "androidx.window:window", version.ref = "androidxWindow" }
androidx-window-testing = { module = "androidx.window:window-testing", version.ref = "androidxWindow" }

androidx-navigation-compose = { module = "androidx.navigation:navigation-compose", version.ref = "androidxnavigation" }
androidx-navigation-testing = { module = "androidx.navigation:navigation-testing", version.ref = "androidxnavigation" }

mdc = "com.google.android.material:material:1.7.0"

napier = "io.github.aakira:napier:1.4.1"

androidx-test-core = "androidx.test:core-ktx:1.5.0-alpha02"
androidx-test-runner = "androidx.test:runner:1.5.0-alpha04"
androidx-test-rules = { module = "androidx.test:rules", version.ref = "androidxtest" }
androidx-test-orchestrator = "androidx.test:orchestrator:1.4.1"
androidx-test-uiAutomator = "androidx.test.uiautomator:uiautomator:2.2.0"

# alpha for robolectric x compose fix
androidx-test-espressoCore = "androidx.test.espresso:espresso-core:3.5.0-alpha07"
androidx-test-espressoWeb = "androidx.test.espresso:espresso-web:3.5.0-alpha07"

junit = "junit:junit:4.13.2"
truth = "com.google.truth:truth:1.1.2"
robolectric = "org.robolectric:robolectric:4.9"

affectedmoduledetector = "com.dropbox.affectedmoduledetector:affectedmoduledetector:0.1.2"

android-tools-build-gradle = { module = "com.android.tools.build:gradle", version.ref = "gradlePlugin" }
android-tools-lint-lint = { module = "com.android.tools.lint:lint", version.ref = "lintMinCompose" }
android-tools-lint-api = { module = "com.android.tools.lint:lint-api", version.ref = "lintMinCompose" }
android-tools-lint-tests = { module = "com.android.tools.lint:lint-tests", version.ref = "lintMinCompose" }

squareup-mockwebserver = "com.squareup.okhttp3:mockwebserver:4.9.3"<|MERGE_RESOLUTION|>--- conflicted
+++ resolved
@@ -1,13 +1,7 @@
 [versions]
-<<<<<<< HEAD
-compose = "1.3.0-alpha03"
-composeCompiler = "1.3.0"
-=======
-
 compose = "1.4.0-alpha04"
 composeCompiler = "1.4.0-alpha02"
 composeMaterial3 = "1.0.1"
->>>>>>> afcba16c
 composesnapshot = "-" # a single character = no snapshot
 
 # gradlePlugin and lint need to be updated together
