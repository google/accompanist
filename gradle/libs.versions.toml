[versions]
compose = "1.2.0-alpha03"
composesnapshot = "-" # a single character = no snapshot

# gradlePlugin and lint need to be updated together
gradlePlugin = "7.1.1"
<<<<<<< HEAD
lint = "30.1.0"
=======
lint = "30.0.3"
>>>>>>> 4c9099eb

ktlint = "0.42.1"
kotlin = "1.6.10"
coroutines = "1.5.2"
okhttp = "3.12.13"
coil = "1.3.2"

androidxtest = "1.4.0"
androidxnavigation = "2.4.0"

[libraries]
compose-ui-ui = { module = "androidx.compose.ui:ui", version.ref = "compose" }
compose-ui-util = { module = "androidx.compose.ui:ui-util", version.ref = "compose" }
compose-ui-tooling = { module = "androidx.compose.ui:ui-tooling", version.ref = "compose" }
compose-ui-test-junit4 = { module = "androidx.compose.ui:ui-test-junit4", version.ref = "compose" }
compose-ui-test-manifest = { module = "androidx.compose.ui:ui-test-manifest", version.ref = "compose" }
compose-foundation-foundation = { module = "androidx.compose.foundation:foundation", version.ref = "compose" }
compose-foundation-layout = { module = "androidx.compose.foundation:foundation-layout", version.ref = "compose" }
compose-material-material = { module = "androidx.compose.material:material", version.ref = "compose" }
compose-material-iconsext = { module = "androidx.compose.material:material-icons-extended", version.ref = "compose" }
compose-animation-animation = { module = "androidx.compose.animation:animation", version.ref = "compose" }

snapper = "dev.chrisbanes.snapper:snapper:0.1.2"

android-gradlePlugin = { module = "com.android.tools.build:gradle", version.ref = "gradlePlugin" }
gradleMavenPublishPlugin = "com.vanniktech:gradle-maven-publish-plugin:0.17.0"
metalavaGradle = "me.tylerbwong.gradle:metalava-gradle:0.1.9"

glide = "com.github.bumptech.glide:glide:4.12.0"

kotlin-stdlib = { module = "org.jetbrains.kotlin:kotlin-stdlib", version.ref = "kotlin" }
kotlin-stdlibJdk8 = { module = "org.jetbrains.kotlin:kotlin-stdlib-jdk8", version.ref = "kotlin" }
kotlin-gradlePlugin = { module = "org.jetbrains.kotlin:kotlin-gradle-plugin", version.ref = "kotlin" }
kotlin-reflect = { module = "org.jetbrains.kotlin:kotlin-reflect", version.ref = "kotlin" }
kotlin-metadataJvm = "org.jetbrains.kotlinx:kotlinx-metadata-jvm:0.3.0"

kotlin-coroutines-android = { module = "org.jetbrains.kotlinx:kotlinx-coroutines-android", version.ref = "coroutines" }
kotlin-coroutines-test = { module = "org.jetbrains.kotlinx:kotlinx-coroutines-test", version.ref = "coroutines" }

dokka = "org.jetbrains.dokka:dokka-gradle-plugin:1.5.0"

okhttp-okhttp = { module = "com.squareup.okhttp3:okhttp", version.ref = "okhttp" }
okhttp-mockWebServer = { module = "com.squareup.okhttp3:mockwebserver", version.ref = "okhttp" }

coil-coil = { module = "io.coil-kt:coil", version.ref = "coil" }
coil-gif = { module = "io.coil-kt:coil-gif", version.ref = "coil" }
coil-compose = { module = "io.coil-kt:coil-compose", version.ref = "coil" }

androidx-appcompat = "androidx.appcompat:appcompat:1.4.1"
androidx-core = "androidx.core:core-ktx:1.8.0-alpha04"
androidx-activity-compose = "androidx.activity:activity-compose:1.4.0"
androidx-fragment = "androidx.fragment:fragment-ktx:1.4.0"
androidx-dynamicanimation = "androidx.dynamicanimation:dynamicanimation-ktx:1.0.0-alpha03"
androidx-lifecycle-runtime = "androidx.lifecycle:lifecycle-runtime-ktx:2.4.0"
androidx-lifecycle-viewmodel-compose = "androidx.lifecycle:lifecycle-viewmodel-compose:2.4.0"

androidx-navigation-compose = { module = "androidx.navigation:navigation-compose", version.ref = "androidxnavigation" }
androidx-navigation-testing = { module = "androidx.navigation:navigation-testing", version.ref = "androidxnavigation" }

napier = "io.github.aakira:napier:1.4.1"

androidx-test-core = { module = "androidx.test:core-ktx", version.ref = "androidxtest" }
androidx-test-runner = { module = "androidx.test:runner", version.ref = "androidxtest" }
androidx-test-rules = { module = "androidx.test:rules", version.ref = "androidxtest" }
androidx-test-orchestrator = { module = "androidx.test:orchestrator", version.ref = "androidxtest" }
androidx-test-uiAutomator = "androidx.test.uiautomator:uiautomator:2.2.0"
androidx-test-espressoWeb = "androidx.test.espresso:espresso-web:3.4.0"

junit = "junit:junit:4.13"
truth = "com.google.truth:truth:1.1.2"
robolectric = "org.robolectric:robolectric:4.5.1"

affectedmoduledetector = "com.dropbox.affectedmoduledetector:affectedmoduledetector:0.1.2"

android-tools-build-gradle = { module = "com.android.tools.build:gradle", version.ref = "gradlePlugin" }
android-tools-lint-lint = { module = "com.android.tools.lint:lint", version.ref = "lint" }
android-tools-lint-api = { module = "com.android.tools.lint:lint-api", version.ref = "lint" }
android-tools-lint-tests = { module = "com.android.tools.lint:lint-tests", version.ref = "lint" }<|MERGE_RESOLUTION|>--- conflicted
+++ resolved
@@ -4,11 +4,7 @@
 
 # gradlePlugin and lint need to be updated together
 gradlePlugin = "7.1.1"
-<<<<<<< HEAD
-lint = "30.1.0"
-=======
 lint = "30.0.3"
->>>>>>> 4c9099eb
 
 ktlint = "0.42.1"
 kotlin = "1.6.10"
