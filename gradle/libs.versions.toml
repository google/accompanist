--- conflicted
+++ resolved
@@ -3,13 +3,8 @@
 composesnapshot = "-" # a single character = no snapshot
 
 # gradlePlugin and lint need to be updated together
-<<<<<<< HEAD
-gradlePlugin = "7.0.0-beta05"
-lint = "30.0.0-beta05"
-=======
 gradlePlugin = "7.1.0"
 lint = "30.0.3"
->>>>>>> fed405b1
 
 ktlint = "0.42.1"
 kotlin = "1.6.10"
